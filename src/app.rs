// Copyright 2023 System76 <info@system76.com>
// SPDX-License-Identifier: GPL-3.0-only

#[cfg(feature = "wayland")]
use cosmic::iced::{
    event::wayland::{Event as WaylandEvent, OutputEvent, OverlapNotifyEvent},
    platform_specific::runtime::wayland::layer_surface::{
        IcedMargin, IcedOutput, SctkLayerSurfaceSettings,
    },
    platform_specific::shell::wayland::commands::layer_surface::{
        destroy_layer_surface, get_layer_surface, Anchor, KeyboardInteractivity, Layer,
    },
    Limits,
};
#[cfg(feature = "wayland")]
use cosmic::iced_winit::commands::overlap_notify::overlap_notify;
use cosmic::{
    app::{self, context_drawer, message, Core, Task},
    cosmic_config, cosmic_theme, executor,
    iced::{
        clipboard::dnd::DndAction,
        event,
        futures::{self, SinkExt},
        keyboard::{Event as KeyEvent, Key, Modifiers},
        stream,
        window::{self, Event as WindowEvent, Id as WindowId},
        Alignment, Event, Length, Point, Rectangle, Size, Subscription,
    },
    iced_runtime::clipboard,
    style, theme,
    widget::{
        self,
        dnd_destination::DragId,
        horizontal_space,
        menu::{action::MenuAction, key_bind::KeyBind},
        segmented_button::{self, Entity},
        vertical_space,
    },
    Application, ApplicationExt, Element,
};
use notify_debouncer_full::{
    new_debouncer,
    notify::{self, RecommendedWatcher, Watcher},
    DebouncedEvent, Debouncer, FileIdMap,
};
use slotmap::Key as SlotMapKey;
use std::{
    any::TypeId,
    collections::{BTreeMap, BTreeSet, HashMap, HashSet, VecDeque},
    env, fmt, fs, io,
    num::NonZeroU16,
    path::PathBuf,
    process,
    sync::{Arc, Mutex},
    time::{self, Instant},
};
use tokio::sync::mpsc;
use trash::TrashItem;
#[cfg(feature = "wayland")]
use wayland_client::{protocol::wl_output::WlOutput, Proxy};

use crate::{
    clipboard::{ClipboardCopy, ClipboardKind, ClipboardPaste},
    config::{AppTheme, Config, DesktopConfig, Favorite, IconSizes, TabConfig},
    fl, home_dir,
    key_bind::key_binds,
    localize::LANGUAGE_SORTER,
    menu, mime_app, mime_icon,
    mounter::{MounterAuth, MounterItem, MounterItems, MounterKey, MounterMessage, MOUNTERS},
    operation::{Controller, Operation, OperationSelection, ReplaceResult},
    spawn_detached::spawn_detached,
    tab::{self, HeadingOptions, ItemMetadata, Location, Tab, HOVER_DURATION},
};

#[derive(Clone, Debug)]
pub enum Mode {
    App,
    Desktop,
}

#[derive(Clone, Debug)]
pub struct Flags {
    pub config_handler: Option<cosmic_config::Config>,
    pub config: Config,
    pub mode: Mode,
    pub locations: Vec<Location>,
}

#[derive(Clone, Copy, Debug, Eq, PartialEq)]
pub enum Action {
    About,
    AddToSidebar,
    Compress,
    Copy,
    Cut,
    CosmicSettingsAppearance,
    CosmicSettingsDisplays,
    CosmicSettingsWallpaper,
    DesktopViewOptions,
    EditHistory,
    EditLocation,
    EmptyTrash,
    #[cfg(feature = "desktop")]
    ExecEntryAction(usize),
    ExtractHere,
    Gallery,
    HistoryNext,
    HistoryPrevious,
    ItemDown,
    ItemLeft,
    ItemRight,
    ItemUp,
    LocationUp,
    MoveToTrash,
    NewFile,
    NewFolder,
    Open,
    OpenInNewTab,
    OpenInNewWindow,
    OpenItemLocation,
    OpenTerminal,
    OpenWith,
    Paste,
    Preview,
    Rename,
    RestoreFromTrash,
    SearchActivate,
    SelectFirst,
    SelectLast,
    SelectAll,
    SetSort(HeadingOptions, bool),
    Settings,
    TabClose,
    TabNew,
    TabNext,
    TabPrev,
    TabViewGrid,
    TabViewList,
    ToggleFoldersFirst,
    ToggleShowHidden,
    ToggleSort(HeadingOptions),
    WindowClose,
    WindowNew,
    ZoomDefault,
    ZoomIn,
    ZoomOut,
    Recents,
}

impl Action {
    fn message(&self, entity_opt: Option<Entity>) -> Message {
        match self {
            Action::About => Message::ToggleContextPage(ContextPage::About),
            Action::AddToSidebar => Message::AddToSidebar(entity_opt),
            Action::Compress => Message::Compress(entity_opt),
            Action::Copy => Message::Copy(entity_opt),
            Action::Cut => Message::Cut(entity_opt),
            Action::CosmicSettingsAppearance => Message::CosmicSettings("appearance"),
            Action::CosmicSettingsDisplays => Message::CosmicSettings("displays"),
            Action::CosmicSettingsWallpaper => Message::CosmicSettings("wallpaper"),
            Action::DesktopViewOptions => Message::DesktopViewOptions,
            Action::EditHistory => Message::ToggleContextPage(ContextPage::EditHistory),
            Action::EditLocation => {
                Message::TabMessage(entity_opt, tab::Message::EditLocationEnable)
            }
            Action::EmptyTrash => Message::TabMessage(None, tab::Message::EmptyTrash),
            Action::ExtractHere => Message::ExtractHere(entity_opt),
            #[cfg(feature = "desktop")]
            Action::ExecEntryAction(action) => {
                Message::TabMessage(entity_opt, tab::Message::ExecEntryAction(None, *action))
            }
            Action::Gallery => Message::TabMessage(entity_opt, tab::Message::GalleryToggle),
            Action::HistoryNext => Message::TabMessage(entity_opt, tab::Message::GoNext),
            Action::HistoryPrevious => Message::TabMessage(entity_opt, tab::Message::GoPrevious),
            Action::ItemDown => Message::TabMessage(entity_opt, tab::Message::ItemDown),
            Action::ItemLeft => Message::TabMessage(entity_opt, tab::Message::ItemLeft),
            Action::ItemRight => Message::TabMessage(entity_opt, tab::Message::ItemRight),
            Action::ItemUp => Message::TabMessage(entity_opt, tab::Message::ItemUp),
            Action::LocationUp => Message::TabMessage(entity_opt, tab::Message::LocationUp),
            Action::MoveToTrash => Message::MoveToTrash(entity_opt),
            Action::NewFile => Message::NewItem(entity_opt, false),
            Action::NewFolder => Message::NewItem(entity_opt, true),
            Action::Open => Message::TabMessage(entity_opt, tab::Message::Open(None)),
            Action::OpenInNewTab => Message::OpenInNewTab(entity_opt),
            Action::OpenInNewWindow => Message::OpenInNewWindow(entity_opt),
            Action::OpenItemLocation => Message::OpenItemLocation(entity_opt),
            Action::OpenTerminal => Message::OpenTerminal(entity_opt),
            Action::OpenWith => Message::OpenWithDialog(entity_opt),
            Action::Paste => Message::Paste(entity_opt),
            Action::Preview => Message::Preview(entity_opt),
            Action::Rename => Message::Rename(entity_opt),
            Action::RestoreFromTrash => Message::RestoreFromTrash(entity_opt),
            Action::SearchActivate => Message::SearchActivate,
            Action::SelectAll => Message::TabMessage(entity_opt, tab::Message::SelectAll),
            Action::SelectFirst => Message::TabMessage(entity_opt, tab::Message::SelectFirst),
            Action::SelectLast => Message::TabMessage(entity_opt, tab::Message::SelectLast),
            Action::SetSort(sort, dir) => {
                Message::TabMessage(entity_opt, tab::Message::SetSort(*sort, *dir))
            }
            Action::Settings => Message::ToggleContextPage(ContextPage::Settings),
            Action::TabClose => Message::TabClose(entity_opt),
            Action::TabNew => Message::TabNew,
            Action::TabNext => Message::TabNext,
            Action::TabPrev => Message::TabPrev,
            Action::TabViewGrid => Message::TabView(entity_opt, tab::View::Grid),
            Action::TabViewList => Message::TabView(entity_opt, tab::View::List),
            Action::ToggleFoldersFirst => Message::ToggleFoldersFirst,
            Action::ToggleShowHidden => {
                Message::TabMessage(entity_opt, tab::Message::ToggleShowHidden)
            }
            Action::ToggleSort(sort) => {
                Message::TabMessage(entity_opt, tab::Message::ToggleSort(*sort))
            }
            Action::WindowClose => Message::WindowClose,
            Action::WindowNew => Message::WindowNew,
            Action::ZoomDefault => Message::ZoomDefault(entity_opt),
            Action::ZoomIn => Message::ZoomIn(entity_opt),
            Action::ZoomOut => Message::ZoomOut(entity_opt),
            Action::Recents => Message::Recents,
        }
    }
}

impl MenuAction for Action {
    type Message = Message;

    fn message(&self) -> Message {
        self.message(None)
    }
}

#[derive(Clone, Debug)]
pub struct PreviewItem(pub tab::Item);

impl PartialEq for PreviewItem {
    fn eq(&self, other: &Self) -> bool {
        self.0.location_opt == other.0.location_opt
    }
}

impl Eq for PreviewItem {}

#[derive(Clone, Debug, Eq, PartialEq)]
pub enum PreviewKind {
    Custom(PreviewItem),
    Location(Location),
    Selected,
}

#[derive(Copy, Clone, Debug, Eq, PartialEq)]
pub enum NavMenuAction {
    Open(segmented_button::Entity),
    OpenWith(segmented_button::Entity),
    OpenInNewTab(segmented_button::Entity),
    OpenInNewWindow(segmented_button::Entity),
    Preview(segmented_button::Entity),
    RemoveFromSidebar(segmented_button::Entity),
    EmptyTrash,
}

impl MenuAction for NavMenuAction {
    type Message = cosmic::app::Message<Message>;

    fn message(&self) -> Self::Message {
        cosmic::app::Message::App(Message::NavMenuAction(*self))
    }
}

/// Messages that are used specifically by our [`App`].
#[derive(Clone, Debug)]
pub enum Message {
    AddToSidebar(Option<Entity>),
    AppTheme(AppTheme),
    CloseToast(widget::ToastId),
    Compress(Option<Entity>),
    Config(Config),
    Copy(Option<Entity>),
    CosmicSettings(&'static str),
    Cut(Option<Entity>),
    DesktopConfig(DesktopConfig),
    DesktopViewOptions,
    DialogCancel,
    DialogComplete,
    DialogPush(DialogPage),
    DialogUpdate(DialogPage),
    DialogUpdateComplete(DialogPage),
    ExtractHere(Option<Entity>),
    Key(Modifiers, Key),
    LaunchUrl(String),
    MaybeExit,
    Modifiers(Modifiers),
    MoveToTrash(Option<Entity>),
    MounterItems(MounterKey, MounterItems),
    MountResult(MounterKey, MounterItem, Result<bool, String>),
    NavBarClose(Entity),
    NavBarContext(Entity),
    NavMenuAction(NavMenuAction),
    NetworkAuth(MounterKey, String, MounterAuth, mpsc::Sender<MounterAuth>),
    NetworkDriveInput(String),
    NetworkDriveSubmit,
    NetworkResult(MounterKey, String, Result<bool, String>),
    NewItem(Option<Entity>, bool),
    #[cfg(feature = "notify")]
    Notification(Arc<Mutex<notify_rust::NotificationHandle>>),
    NotifyEvents(Vec<DebouncedEvent>),
    NotifyWatcher(WatcherWrapper),
    OpenTerminal(Option<Entity>),
    OpenInNewTab(Option<Entity>),
    OpenInNewWindow(Option<Entity>),
    OpenItemLocation(Option<Entity>),
    OpenWithBrowse,
    OpenWithDialog(Option<Entity>),
    OpenWithSelection(usize),
    #[cfg(all(feature = "desktop", feature = "wayland"))]
    Overlap(OverlapNotifyEvent, window::Id),
    Paste(Option<Entity>),
    PasteContents(PathBuf, ClipboardPaste),
    PendingCancel(u64),
    PendingCancelAll,
    PendingComplete(u64, OperationSelection),
    PendingDismiss,
    PendingError(u64, String),
    PendingPause(u64, bool),
    PendingPauseAll(bool),
    Preview(Option<Entity>),
    RescanTrash,
    Rename(Option<Entity>),
    ReplaceResult(ReplaceResult),
    RestoreFromTrash(Option<Entity>),
    SearchActivate,
    SearchClear,
    SearchInput(String),
    SetShowDetails(bool),
    SystemThemeModeChange(cosmic_theme::ThemeMode),
    Size(Size),
    TabActivate(Entity),
    TabNext,
    TabPrev,
    TabClose(Option<Entity>),
    TabConfig(TabConfig),
    TabMessage(Option<Entity>, tab::Message),
    TabNew,
    TabRescan(
        Entity,
        Location,
        Option<tab::Item>,
        Vec<tab::Item>,
        Option<Vec<PathBuf>>,
    ),
    TabView(Option<Entity>, tab::View),
    ToggleContextPage(ContextPage),
    ToggleFoldersFirst,
    Undo(usize),
    UndoTrash(widget::ToastId, Arc<[PathBuf]>),
    UndoTrashStart(Vec<TrashItem>),
    WindowClose,
    WindowCloseRequested(window::Id),
    WindowNew,
    WindowUnfocus,
    ZoomDefault(Option<Entity>),
    ZoomIn(Option<Entity>),
    ZoomOut(Option<Entity>),
    DndHoverLocTimeout(Location),
    DndHoverTabTimeout(Entity),
    DndEnterNav(Entity),
    DndExitNav,
    DndEnterTab(Entity),
    DndExitTab,
    DndDropTab(Entity, Option<ClipboardPaste>, DndAction),
    DndDropNav(Entity, Option<ClipboardPaste>, DndAction),
    Recents,
    #[cfg(feature = "wayland")]
    OutputEvent(OutputEvent, WlOutput),
    Cosmic(app::cosmic::Message),
    None,
}

#[derive(Clone, Debug, Eq, PartialEq)]
pub enum ContextPage {
    About,
    EditHistory,
    NetworkDrive,
    Preview(Option<Entity>, PreviewKind),
    Settings,
}

#[derive(Clone, Copy, Debug, Default, Eq, Hash, PartialEq)]
pub enum ArchiveType {
    Tgz,
    #[default]
    Zip,
}

impl ArchiveType {
    pub fn all() -> &'static [Self] {
        &[Self::Tgz, Self::Zip]
    }

    pub fn extension(&self) -> &str {
        match self {
            ArchiveType::Tgz => ".tgz",
            ArchiveType::Zip => ".zip",
        }
    }
}

impl AsRef<str> for ArchiveType {
    fn as_ref(&self) -> &str {
        self.extension()
    }
}

#[derive(Clone, Debug)]
pub enum DialogPage {
    Compress {
        paths: Vec<PathBuf>,
        to: PathBuf,
        name: String,
        archive_type: ArchiveType,
    },
    EmptyTrash,
    FailedOperation(u64),
    MountError {
        mounter_key: MounterKey,
        item: MounterItem,
        error: String,
    },
    NetworkAuth {
        mounter_key: MounterKey,
        uri: String,
        auth: MounterAuth,
        auth_tx: mpsc::Sender<MounterAuth>,
    },
    NetworkError {
        mounter_key: MounterKey,
        uri: String,
        error: String,
    },
    NewItem {
        parent: PathBuf,
        name: String,
        dir: bool,
    },
    OpenWith {
        path: PathBuf,
        mime: mime_guess::Mime,
        apps: Vec<mime_app::MimeApp>,
        selected: usize,
        store_opt: Option<mime_app::MimeApp>,
    },
    RenameItem {
        from: PathBuf,
        parent: PathBuf,
        name: String,
        dir: bool,
    },
    Replace {
        from: tab::Item,
        to: tab::Item,
        multiple: bool,
        apply_to_all: bool,
        tx: mpsc::Sender<ReplaceResult>,
    },
    SetExecutableAndLaunch {
        path: PathBuf,
    },
}

pub struct FavoriteIndex(usize);

pub struct MounterData(MounterKey, MounterItem);

#[derive(Clone, Debug)]
pub enum WindowKind {
    Desktop(Entity),
    DesktopViewOptions,
    Preview(Option<Entity>, PreviewKind),
}

pub struct WatcherWrapper {
    watcher_opt: Option<Debouncer<RecommendedWatcher, FileIdMap>>,
}

impl Clone for WatcherWrapper {
    fn clone(&self) -> Self {
        Self { watcher_opt: None }
    }
}

impl fmt::Debug for WatcherWrapper {
    fn fmt(&self, f: &mut fmt::Formatter<'_>) -> fmt::Result {
        f.debug_struct("WatcherWrapper").finish()
    }
}

impl PartialEq for WatcherWrapper {
    fn eq(&self, _other: &Self) -> bool {
        false
    }
}

/// The [`App`] stores application-specific state.
pub struct App {
    core: Core,
    nav_bar_context_id: segmented_button::Entity,
    nav_model: segmented_button::SingleSelectModel,
    tab_model: segmented_button::Model<segmented_button::SingleSelect>,
    config_handler: Option<cosmic_config::Config>,
    config: Config,
    mode: Mode,
    app_themes: Vec<String>,
    context_page: ContextPage,
    dialog_pages: VecDeque<DialogPage>,
    dialog_text_input: widget::Id,
    key_binds: HashMap<KeyBind, Action>,
    margin: HashMap<window::Id, (f32, f32, f32, f32)>,
    modifiers: Modifiers,
    mounter_items: HashMap<MounterKey, MounterItems>,
    network_drive_connecting: Option<(MounterKey, String)>,
    network_drive_input: String,
    #[cfg(feature = "notify")]
    notification_opt: Option<Arc<Mutex<notify_rust::NotificationHandle>>>,
    overlap: HashMap<String, (window::Id, Rectangle)>,
    pending_operation_id: u64,
    pending_operations: BTreeMap<u64, (Operation, Controller)>,
    progress_operations: BTreeSet<u64>,
    complete_operations: BTreeMap<u64, Operation>,
    failed_operations: BTreeMap<u64, (Operation, Controller, String)>,
    search_id: widget::Id,
    size: Option<Size>,
    #[cfg(feature = "wayland")]
    surface_ids: HashMap<WlOutput, WindowId>,
    #[cfg(feature = "wayland")]
    surface_names: HashMap<WindowId, String>,
    toasts: widget::toaster::Toasts<Message>,
    watcher_opt: Option<(Debouncer<RecommendedWatcher, FileIdMap>, HashSet<PathBuf>)>,
    window_id_opt: Option<window::Id>,
    windows: HashMap<window::Id, WindowKind>,
    nav_dnd_hover: Option<(Location, Instant)>,
    tab_dnd_hover: Option<(Entity, Instant)>,
    nav_drag_id: DragId,
    tab_drag_id: DragId,
}

impl App {
    fn open_file(&mut self, path: &PathBuf) {
        let mime = mime_icon::mime_for_path(path);
        if mime == "application/x-desktop" {
            // Try opening desktop application
            match freedesktop_entry_parser::parse_entry(path) {
                Ok(entry) => match entry.section("Desktop Entry").attr("Exec") {
                    Some(exec) => match mime_app::exec_to_command(exec, None) {
                        Some(mut command) => match spawn_detached(&mut command) {
                            Ok(()) => {
                                return;
                            }
                            Err(err) => {
                                log::warn!("failed to execute {:?}: {}", path, err);
                            }
                        },
                        None => {
                            log::warn!("failed to parse {:?}: invalid Desktop Entry/Exec", path);
                        }
                    },
                    None => {
                        log::warn!("failed to parse {:?}: missing Desktop Entry/Exec", path);
                    }
                },
                Err(err) => {
                    log::warn!("failed to parse {:?}: {}", path, err);
                }
            }
        } else if mime == "application/x-executable" || mime == "application/vnd.appimage" {
            // Try opening executable
            let mut command = std::process::Command::new(path);
            match spawn_detached(&mut command) {
                Ok(()) => {}
                Err(err) => match err.kind() {
                    io::ErrorKind::PermissionDenied => {
                        // If permission is denied, try marking as executable, then running
                        self.dialog_pages
                            .push_back(DialogPage::SetExecutableAndLaunch {
                                path: path.to_path_buf(),
                            });
                    }
                    _ => {
                        log::warn!("failed to execute {:?}: {}", path, err);
                    }
                },
            }
            return;
        }

        // Try mime apps, which should be faster than xdg-open
        for app in mime_app::mime_apps(&mime) {
            let Some(mut command) = app.command(Some(path.clone().into())) else {
                continue;
            };
            match spawn_detached(&mut command) {
                Ok(()) => {
                    let _ = recently_used_xbel::update_recently_used(
                        path,
                        App::APP_ID.to_string(),
                        "cosmic-files".to_string(),
                        None,
                    );
                    return;
                }
                Err(err) => {
                    log::warn!("failed to open {:?} with {:?}: {}", path, app.id, err);
                }
            }
        }

        // Fall back to using open crate
        match open::that_detached(path) {
            Ok(()) => {
                let _ = recently_used_xbel::update_recently_used(
                    path,
                    App::APP_ID.to_string(),
                    "cosmic-files".to_string(),
                    None,
                );
            }
            Err(err) => {
                log::warn!("failed to open {:?}: {}", path, err);
            }
        }
    }

    #[cfg(feature = "desktop")]
    fn exec_entry_action(entry: cosmic::desktop::DesktopEntryData, action: usize) {
        if let Some(action) = entry.desktop_actions.get(action) {
            // Largely copied from COSMIC app library
            let mut exec = shlex::Shlex::new(&action.exec);
            match exec.next() {
                Some(cmd) if !cmd.contains('=') => {
                    let mut proc = tokio::process::Command::new(cmd);
                    for arg in exec {
                        if !arg.starts_with('%') {
                            proc.arg(arg);
                        }
                    }
                    let _ = proc.spawn();
                }
                _ => (),
            }
        } else {
            log::warn!(
                "Invalid actions index `{action}` for desktop entry {}",
                entry.name
            );
        }
    }

    fn handle_overlap(&mut self) {
        let Some((bl, br, tl, tr, mut size)) = self.size.as_ref().map(|s| {
            (
                Rectangle::new(
                    Point::new(0., s.height / 2.),
                    Size::new(s.width / 2., s.height / 2.),
                ),
                Rectangle::new(
                    Point::new(s.width / 2., s.height / 2.),
                    Size::new(s.width / 2., s.height / 2.),
                ),
                Rectangle::new(Point::new(0., 0.), Size::new(s.width / 2., s.height / 2.)),
                Rectangle::new(
                    Point::new(s.width / 2., 0.),
                    Size::new(s.width / 2., s.height / 2.),
                ),
                *s,
            )
        }) else {
            return;
        };

        let mut overlaps: HashMap<_, _> = self
            .windows
            .keys()
            .into_iter()
            .map(|k| (*k, (0., 0., 0., 0.)))
            .collect();
        let mut sorted_overlaps: Vec<_> = self.overlap.values().collect();
        sorted_overlaps
            .sort_by(|a, b| (b.1.width * b.1.height).total_cmp(&(a.1.width * b.1.height)));

        for (w_id, overlap) in sorted_overlaps {
            let tl = tl.intersects(overlap);
            let tr = tr.intersects(overlap);
            let bl = bl.intersects(overlap);
            let br = br.intersects(overlap);
            let Some((top, left, bottom, right)) = overlaps.get_mut(&w_id) else {
                continue;
            };
            if tl && tr {
                *top += overlap.height;
            }
            if tl && bl {
                *left += overlap.width;
            }
            if bl && br {
                *bottom += overlap.height;
            }
            if tr && br {
                *right += overlap.width;
            }

            let min_dim =
                if overlap.width / size.width.max(1.) > overlap.height / size.height.max(1.) {
                    (0., overlap.height)
                } else {
                    (overlap.width, 0.)
                };
            // just one quadrant with overlap
            if tl && !(tr || bl) {
                *top += min_dim.1;
                *left += min_dim.0;

                size.height -= min_dim.1;
                size.width -= min_dim.0;
            }
            if tr && !(tl || br) {
                *top += min_dim.1;
                *right += min_dim.0;

                size.height -= min_dim.1;
                size.width -= min_dim.0;
            }
            if bl && !(br || tl) {
                *bottom += min_dim.1;
                *left += min_dim.0;

                size.height -= min_dim.1;
                size.width -= min_dim.0;
            }
            if br && !(bl || tr) {
                *bottom += min_dim.1;
                *right += min_dim.0;

                size.height -= min_dim.1;
                size.width -= min_dim.0;
            }
        }
        self.margin = overlaps;
    }

    fn open_tab_entity(
        &mut self,
        location: Location,
        activate: bool,
        selection_paths: Option<Vec<PathBuf>>,
    ) -> (Entity, Task<Message>) {
        let mut tab = Tab::new(location.clone(), self.config.tab);
        tab.mode = match self.mode {
            Mode::App => tab::Mode::App,
            Mode::Desktop => {
                tab.config.view = tab::View::Grid;
                tab::Mode::Desktop
            }
        };
        let entity = self
            .tab_model
            .insert()
            .text(tab.title())
            .data(tab)
            .closable();

        let entity = if activate {
            entity.activate().id()
        } else {
            entity.id()
        };

        (
            entity,
            Task::batch([
                self.update_title(),
                self.update_watcher(),
                self.update_tab(entity, location, selection_paths),
            ]),
        )
    }

    fn open_tab(
        &mut self,
        location: Location,
        activate: bool,
        selection_paths: Option<Vec<PathBuf>>,
    ) -> Task<Message> {
        self.open_tab_entity(location, activate, selection_paths).1
    }

    fn operation(&mut self, operation: Operation) {
        let id = self.pending_operation_id;
        self.pending_operation_id += 1;
        if operation.show_progress_notification() {
            self.progress_operations.insert(id);
        }
        self.pending_operations
            .insert(id, (operation, Controller::default()));
    }

    fn remove_window(&mut self, id: &window::Id) {
        match self.windows.remove(id) {
            Some(WindowKind::Desktop(entity)) => {
                // Remove the tab from the tab model
                self.tab_model.remove(entity);
            }
            _ => {}
        }
    }

    fn rescan_operation_selection(&mut self, op_sel: OperationSelection) -> Task<Message> {
        log::info!("rescan_operation_selection {:?}", op_sel);
        let entity = self.tab_model.active();
        let Some(tab) = self.tab_model.data::<Tab>(entity) else {
            return Task::none();
        };
        let Some(ref items) = tab.items_opt() else {
            return Task::none();
        };
        for item in items.iter() {
            if item.selected {
                if let Some(path) = item.path_opt() {
                    if op_sel.selected.contains(path) || op_sel.ignored.contains(path) {
                        // Ignore if path in selected or ignored paths
                        continue;
                    }
                }

                // Return if there is a previous selection not matching
                return Task::none();
            }
        }
        self.update_tab(entity, tab.location.clone(), Some(op_sel.selected))
    }

    fn update_tab(
        &mut self,
        entity: Entity,
        location: Location,
        selection_paths: Option<Vec<PathBuf>>,
    ) -> Task<Message> {
        if let Location::Search(_, term, ..) = location {
            self.search_set(entity, Some(term), selection_paths)
        } else {
            self.rescan_tab(entity, location, selection_paths)
        }
    }

    fn rescan_tab(
        &mut self,
        entity: Entity,
        location: Location,
        selection_paths: Option<Vec<PathBuf>>,
    ) -> Task<Message> {
        log::info!("rescan_tab {entity:?} {location:?} {selection_paths:?}");
        let icon_sizes = self.config.tab.icon_sizes;
        Task::perform(
            async move {
                let location2 = location.clone();
                match tokio::task::spawn_blocking(move || location2.scan(icon_sizes)).await {
                    Ok((parent_item_opt, items)) => message::app(Message::TabRescan(
                        entity,
                        location,
                        parent_item_opt,
                        items,
                        selection_paths,
                    )),
                    Err(err) => {
                        log::warn!("failed to rescan: {}", err);
                        message::none()
                    }
                }
            },
            |x| x,
        )
    }

    fn rescan_trash(&mut self) -> Task<Message> {
        let mut needs_reload = Vec::new();
        for entity in self.tab_model.iter() {
            if let Some(tab) = self.tab_model.data::<Tab>(entity) {
                if let Location::Trash = &tab.location {
                    needs_reload.push((entity, Location::Trash));
                }
            }
        }

        let mut commands = Vec::with_capacity(needs_reload.len());
        for (entity, location) in needs_reload {
            commands.push(self.update_tab(entity, location, None));
        }
        Task::batch(commands)
    }

    fn search_get(&self) -> Option<&str> {
        let entity = self.tab_model.active();
        let tab = self.tab_model.data::<Tab>(entity)?;
        match &tab.location {
            Location::Search(_, term, ..) => Some(term),
            _ => None,
        }
    }

    fn search_set_active(&mut self, term_opt: Option<String>) -> Task<Message> {
        let entity = self.tab_model.active();
        self.search_set(entity, term_opt, None)
    }

<<<<<<< HEAD
    fn search_set(&mut self, tab: Entity, term_opt: Option<String>) -> Task<Message> {
=======
    fn search_set(
        &mut self,
        tab: Entity,
        term_opt: Option<String>,
        selection_paths: Option<Vec<PathBuf>>,
    ) -> Task<Message> {
>>>>>>> 14673512
        let mut title_location_opt = None;
        if let Some(tab) = self.tab_model.data_mut::<Tab>(tab) {
            let location_opt = match term_opt {
                Some(term) => match &tab.location {
                    Location::Path(path) | Location::Search(path, ..) => Some((
                        Location::Search(
                            path.to_path_buf(),
                            term,
                            tab.config.show_hidden,
                            Instant::now(),
                        ),
                        true,
                    )),
                    _ => None,
                },
                None => match &tab.location {
                    Location::Search(path, ..) => Some((Location::Path(path.to_path_buf()), false)),
                    _ => None,
                },
            };
            if let Some((location, focus_search)) = location_opt {
                tab.change_location(&location, None);
                title_location_opt = Some((tab.title(), tab.location.clone(), focus_search));
            }
        }
        if let Some((title, location, focus_search)) = title_location_opt {
            self.tab_model.text_set(tab, title);
            return Task::batch([
                self.update_title(),
                self.update_watcher(),
                self.rescan_tab(tab, location, selection_paths),
                if focus_search {
                    widget::text_input::focus(self.search_id.clone())
                } else {
                    Task::none()
                },
            ]);
        }
        Task::none()
    }

    fn selected_paths(&self, entity_opt: Option<Entity>) -> Vec<PathBuf> {
        let mut paths = Vec::new();
        let entity = entity_opt.unwrap_or_else(|| self.tab_model.active());
        if let Some(tab) = self.tab_model.data::<Tab>(entity) {
            for location in tab.selected_locations() {
                if let Some(path) = location.path_opt() {
                    paths.push(path.to_path_buf());
                }
            }
        }
        paths
    }

    fn update_config(&mut self) -> Task<Message> {
        self.update_nav_model();
        // Tabs are collected first to placate the borrowck
        let tabs: Vec<_> = self.tab_model.iter().collect();
        // Update main conf and each tab with the new config
        let commands: Vec<_> = std::iter::once(cosmic::app::command::set_theme(
            self.config.app_theme.theme(),
        ))
        .chain(tabs.into_iter().map(|entity| {
            self.update(Message::TabMessage(
                Some(entity),
                tab::Message::Config(self.config.tab),
            ))
        }))
        .collect();
        Task::batch(commands)
    }

    fn update_desktop(&mut self) -> Task<Message> {
        let mut needs_reload = Vec::new();
        for entity in self.tab_model.iter() {
            if let Some(tab) = self.tab_model.data::<Tab>(entity) {
                if let Location::Desktop(path, output, _) = &tab.location {
                    needs_reload.push((
                        entity,
                        Location::Desktop(path.clone(), output.clone(), self.config.desktop),
                    ));
                };
            }
        }
        let mut commands = Vec::with_capacity(needs_reload.len());
        for (entity, location) in needs_reload {
            if let Some(tab) = self.tab_model.data_mut::<Tab>(entity) {
                tab.location = location.clone();
            }
            commands.push(self.update_tab(entity, location, None));
        }
        Task::batch(commands)
    }

    fn activate_nav_model_location(&mut self, location: &Location) {
        let nav_bar_id = self.nav_model.iter().find(|&id| {
            self.nav_model
                .data::<Location>(id)
                .map(|l| l == location)
                .unwrap_or_default()
        });

        if let Some(id) = nav_bar_id {
            self.nav_model.activate(id);
        } else {
            let active = self.nav_model.active();
            segmented_button::Selectable::deactivate(&mut self.nav_model, active);
        }
    }

    fn update_nav_model(&mut self) {
        let mut nav_model = segmented_button::ModelBuilder::default();

        nav_model = nav_model.insert(|b| {
            b.text(fl!("recents"))
                .icon(widget::icon::from_name("document-open-recent-symbolic"))
                .data(Location::Recents)
        });

        for (favorite_i, favorite) in self.config.favorites.iter().enumerate() {
            if let Some(path) = favorite.path_opt() {
                let name = if matches!(favorite, Favorite::Home) {
                    fl!("home")
                } else if let Some(file_name) = path.file_name().and_then(|x| x.to_str()) {
                    file_name.to_string()
                } else {
                    fl!("filesystem")
                };
                nav_model = nav_model.insert(move |b| {
                    b.text(name.clone())
                        .icon(
                            widget::icon::icon(if path.is_dir() {
                                tab::folder_icon_symbolic(&path, 16)
                            } else {
                                widget::icon::from_name("text-x-generic-symbolic")
                                    .size(16)
                                    .handle()
                            })
                            .size(16),
                        )
                        .data(Location::Path(path.clone()))
                        .data(FavoriteIndex(favorite_i))
                });
            }
        }

        nav_model = nav_model.insert(|b| {
            b.text(fl!("trash"))
                .icon(widget::icon::icon(tab::trash_icon_symbolic(16)))
                .data(Location::Trash)
                .divider_above()
        });

        if !MOUNTERS.is_empty() {
            nav_model = nav_model.insert(|b| {
                b.text(fl!("networks"))
                    .icon(widget::icon::icon(
                        widget::icon::from_name("network-workgroup-symbolic")
                            .size(16)
                            .handle(),
                    ))
                    .data(Location::Network(
                        "network:///".to_string(),
                        fl!("networks"),
                    ))
                    .divider_above()
            });
        }

        // Collect all mounter items
        let mut nav_items = Vec::new();
        for (key, items) in self.mounter_items.iter() {
            for item in items.iter() {
                nav_items.push((*key, item));
            }
        }
        // Sort by name lexically
        nav_items.sort_by(|a, b| LANGUAGE_SORTER.compare(&a.1.name(), &b.1.name()));
        // Add items to nav model
        for (i, (key, item)) in nav_items.into_iter().enumerate() {
            nav_model = nav_model.insert(|mut b| {
                b = b.text(item.name()).data(MounterData(key, item.clone()));
                if let Some(path) = item.path() {
                    b = b.data(Location::Path(path.clone()));
                }
                if let Some(icon) = item.icon(true) {
                    b = b.icon(widget::icon::icon(icon).size(16));
                }
                if item.is_mounted() {
                    b = b.closable();
                }
                if i == 0 {
                    b = b.divider_above();
                }
                b
            });
        }

        self.nav_model = nav_model.build();

        let tab_entity = self.tab_model.active();
        if let Some(tab) = self.tab_model.data::<Tab>(tab_entity) {
            self.activate_nav_model_location(&tab.location.clone());
        }
    }

    fn update_notification(&mut self) -> Task<Message> {
        // Handle closing notification if there are no operations
        if self.pending_operations.is_empty() {
            #[cfg(feature = "notify")]
            if let Some(notification_arc) = self.notification_opt.take() {
                return Task::perform(
                    async move {
                        tokio::task::spawn_blocking(move || {
                            //TODO: this is nasty
                            let notification_mutex = Arc::try_unwrap(notification_arc).unwrap();
                            let notification = notification_mutex.into_inner().unwrap();
                            notification.close();
                        })
                        .await
                        .unwrap();
                        message::app(Message::MaybeExit)
                    },
                    |x| x,
                );
            }
        }

        Task::none()
    }

    fn update_title(&mut self) -> Task<Message> {
        let window_title = match self.tab_model.text(self.tab_model.active()) {
            Some(tab_title) => format!("{tab_title} — {}", fl!("cosmic-files")),
            None => fl!("cosmic-files"),
        };
        if let Some(window_id) = &self.window_id_opt {
            self.set_window_title(window_title, *window_id)
        } else {
            Task::none()
        }
    }

    fn update_watcher(&mut self) -> Task<Message> {
        if let Some((mut watcher, old_paths)) = self.watcher_opt.take() {
            let mut new_paths = HashSet::new();
            for entity in self.tab_model.iter() {
                if let Some(tab) = self.tab_model.data::<Tab>(entity) {
                    if let Some(path) = tab.location.path_opt() {
                        new_paths.insert(path.to_path_buf());
                    }
                }
            }

            // Unwatch paths no longer used
            for path in old_paths.iter() {
                if !new_paths.contains(path) {
                    match watcher.watcher().unwatch(path) {
                        Ok(()) => {
                            log::debug!("unwatching {:?}", path);
                        }
                        Err(err) => {
                            log::debug!("failed to unwatch {:?}: {}", path, err);
                        }
                    }
                }
            }

            // Watch new paths
            for path in new_paths.iter() {
                if !old_paths.contains(path) {
                    //TODO: should this be recursive?
                    match watcher
                        .watcher()
                        .watch(path, notify::RecursiveMode::NonRecursive)
                    {
                        Ok(()) => {
                            log::debug!("watching {:?}", path);
                        }
                        Err(err) => {
                            log::debug!("failed to watch {:?}: {}", path, err);
                        }
                    }
                }
            }

            self.watcher_opt = Some((watcher, new_paths));
        }

        //TODO: should any of this run in a command?
        Task::none()
    }

    fn about(&self) -> Element<Message> {
        let cosmic_theme::Spacing { space_xxs, .. } = theme::active().cosmic().spacing;
        let repository = "https://github.com/pop-os/cosmic-files";
        let hash = env!("VERGEN_GIT_SHA");
        let short_hash: String = hash.chars().take(7).collect();
        let date = env!("VERGEN_GIT_COMMIT_DATE");
        widget::column::with_children(vec![
                widget::svg(widget::svg::Handle::from_memory(
                    &include_bytes!(
                        "../res/icons/hicolor/128x128/apps/com.system76.CosmicFiles.svg"
                    )[..],
                ))
                .into(),
                widget::text::title3(fl!("cosmic-files")).into(),
                widget::button::link(repository)
                    .on_press(Message::LaunchUrl(repository.to_string()))
                    .padding(0)
                    .into(),
                widget::button::link(fl!(
                    "git-description",
                    hash = short_hash.as_str(),
                    date = date
                ))
                    .on_press(Message::LaunchUrl(format!("{}/commits/{}", repository, hash)))
                    .padding(0)
                .into(),
            ])
        .align_x(Alignment::Center)
        .spacing(space_xxs)
        .into()
    }

    fn network_drive(&self) -> Element<Message> {
        let cosmic_theme::Spacing {
            space_xxs, space_m, ..
        } = theme::active().cosmic().spacing;
        let mut table = widget::column::with_capacity(8);
        for (i, line) in fl!("network-drive-schemes").lines().enumerate() {
            let mut row = widget::row::with_capacity(2);
            for part in line.split(',') {
                row = row.push(
                    widget::container(if i == 0 {
                        widget::text::heading(part.to_string())
                    } else {
                        widget::text::body(part.to_string())
                    })
                    .width(Length::Fill)
                    .padding(space_xxs),
                );
            }
            table = table.push(row);
            if i == 0 {
                table = table.push(widget::divider::horizontal::light());
            }
        }
        widget::column::with_children(vec![
            widget::text::body(fl!("network-drive-description")).into(),
            table.into(),
        ])
        .spacing(space_m)
        .into()
    }

    fn desktop_view_options(&self) -> Element<Message> {
        let cosmic_theme::Spacing { space_l, .. } = theme::active().cosmic().spacing;
        let config = self.config.desktop;

        let mut children = Vec::new();

        let mut section = widget::settings::section().title(fl!("show-on-desktop"));
        section = section.add(
            widget::settings::item::builder(fl!("desktop-folder-content")).toggler(
                config.show_content,
                move |show_content| {
                    Message::DesktopConfig(DesktopConfig {
                        show_content,
                        ..config
                    })
                },
            ),
        );
        section = section.add(
            widget::settings::item::builder(fl!("mounted-drives")).toggler(
                config.show_mounted_drives,
                move |show_mounted_drives| {
                    Message::DesktopConfig(DesktopConfig {
                        show_mounted_drives,
                        ..config
                    })
                },
            ),
        );
        section = section.add(
            widget::settings::item::builder(fl!("trash-folder-icon")).toggler(
                config.show_trash,
                move |show_trash| {
                    Message::DesktopConfig(DesktopConfig {
                        show_trash,
                        ..config
                    })
                },
            ),
        );
        children.push(section.into());

        /*TODO: Desktop icon size and spacing
        let mut section = widget::settings::section().title(fl!("icon-size-and-spacing"));
        let grid: u16 = config.icon_sizes.grid.into();
        section = section.add(
            widget::settings::item::builder(fl!("icon-size"))
                .description(format!("{}%", grid))
                .control(
                    widget::slider(50..=500, grid, move |grid| {
                        Message::DesktopConfig(DesktopConfig {
                            icon_sizes: IconSizes {
                                grid: NonZeroU16::new(grid).unwrap(),
                                ..config.icon_sizes
                            },
                            ..config
                        })
                    })
                    .step(25u16),
                ),
        );
        children.push(section.into());
        */

        widget::column::with_children(children)
            .padding([0, space_l, space_l, space_l])
            .into()
    }

    fn edit_history(&self) -> Element<Message> {
        let cosmic_theme::Spacing { space_m, .. } = theme::active().cosmic().spacing;

        let mut children = Vec::new();

        //TODO: get height from theme?
        let progress_bar_height = Length::Fixed(4.0);

        if !self.pending_operations.is_empty() {
            let mut section = widget::settings::section().title(fl!("pending"));
            for (id, (op, controller)) in self.pending_operations.iter().rev() {
                let progress = controller.progress();
                section = section.add(widget::column::with_children(vec![
                    widget::row::with_children(vec![
                        widget::progress_bar(0.0..=1.0, progress)
                            .height(progress_bar_height)
                            .into(),
                        if controller.is_paused() {
                            widget::tooltip(
                                widget::button::icon(widget::icon::from_name(
                                    "media-playback-start-symbolic",
                                ))
                                .on_press(Message::PendingPause(*id, false))
                                .padding(8),
                                widget::text::body(fl!("resume")),
                                widget::tooltip::Position::Top,
                            )
                            .into()
                        } else {
                            widget::tooltip(
                                widget::button::icon(widget::icon::from_name(
                                    "media-playback-pause-symbolic",
                                ))
                                .on_press(Message::PendingPause(*id, true))
                                .padding(8),
                                widget::text::body(fl!("pause")),
                                widget::tooltip::Position::Top,
                            )
                            .into()
                        },
                        widget::tooltip(
                            widget::button::icon(widget::icon::from_name("window-close-symbolic"))
                                .on_press(Message::PendingCancel(*id))
                                .padding(8),
                            widget::text::body(fl!("cancel")),
                            widget::tooltip::Position::Top,
                        )
                        .into(),
                    ])
                    .align_y(Alignment::Center)
                    .into(),
                    widget::text::body(op.pending_text(progress, controller.state())).into(),
                ]));
            }
            children.push(section.into());
        }

        if !self.failed_operations.is_empty() {
            let mut section = widget::settings::section().title(fl!("failed"));
            for (_id, (op, controller, error)) in self.failed_operations.iter().rev() {
                let progress = controller.progress();
                section = section.add(widget::column::with_children(vec![
                    widget::text::body(op.pending_text(progress, controller.state())).into(),
                    widget::text::body(error).into(),
                ]));
            }
            children.push(section.into());
        }

        if !self.complete_operations.is_empty() {
            let mut section = widget::settings::section().title(fl!("complete"));
            for (_id, op) in self.complete_operations.iter().rev() {
                section = section.add(widget::text::body(op.completed_text()));
            }
            children.push(section.into());
        }

        if children.is_empty() {
            children.push(widget::text::body(fl!("no-history")).into());
        }

        widget::column::with_children(children)
            .spacing(space_m)
            .into()
    }

    fn preview<'a>(
        &'a self,
        entity_opt: &Option<Entity>,
        kind: &'a PreviewKind,
        context_drawer: bool,
    ) -> Element<'a, Message> {
        let cosmic_theme::Spacing { space_l, .. } = theme::active().cosmic().spacing;

        let mut children = Vec::with_capacity(1);
        let entity = entity_opt.unwrap_or_else(|| self.tab_model.active());
        match kind {
            PreviewKind::Custom(PreviewItem(item)) => {
                children.push(item.preview_view(IconSizes::default()));
            }
            PreviewKind::Location(location) => {
                if let Some(tab) = self.tab_model.data::<Tab>(entity) {
                    if let Some(items) = tab.items_opt() {
                        for item in items.iter() {
                            if item.location_opt.as_ref() == Some(location) {
                                children.push(item.preview_view(tab.config.icon_sizes));
                                // Only show one property view to avoid issues like hangs when generating
                                // preview images on thousands of files
                                break;
                            }
                        }
                    }
                }
            }
            PreviewKind::Selected => {
                if let Some(tab) = self.tab_model.data::<Tab>(entity) {
                    if let Some(items) = tab.items_opt() {
                        for item in items.iter() {
                            if item.selected {
                                children.push(item.preview_view(tab.config.icon_sizes));
                                // Only show one property view to avoid issues like hangs when generating
                                // preview images on thousands of files
                                break;
                            }
                        }
                        if children.is_empty() {
                            if let Some(item) = &tab.parent_item_opt {
                                children.push(item.preview_view(tab.config.icon_sizes));
                            }
                        }
                    }
                }
            }
        }
        widget::column::with_children(children)
            .padding(if context_drawer {
                [0, 0, 0, 0]
            } else {
                [0, space_l, space_l, space_l]
            })
            .into()
    }

    fn settings(&self) -> Element<Message> {
        // TODO: Should dialog be updated here too?
        widget::column::with_children(vec![widget::settings::section()
            .title(fl!("appearance"))
            .add({
                let app_theme_selected = match self.config.app_theme {
                    AppTheme::Dark => 1,
                    AppTheme::Light => 2,
                    AppTheme::System => 0,
                };
                widget::settings::item::builder(fl!("theme")).control(widget::dropdown(
                    &self.app_themes,
                    Some(app_theme_selected),
                    move |index| {
                        Message::AppTheme(match index {
                            1 => AppTheme::Dark,
                            2 => AppTheme::Light,
                            _ => AppTheme::System,
                        })
                    },
                ))
            })
            .into()])
        .into()
    }
}

/// Implement [`Application`] to integrate with COSMIC.
impl Application for App {
    /// Default async executor to use with the app.
    type Executor = executor::Default;

    /// Argument received
    type Flags = Flags;

    /// Message type specific to our [`App`].
    type Message = Message;

    /// The unique application ID to supply to the window manager.
    const APP_ID: &'static str = "com.system76.CosmicFiles";

    fn core(&self) -> &Core {
        &self.core
    }

    fn core_mut(&mut self) -> &mut Core {
        &mut self.core
    }

    /// Creates the application, and optionally emits command on initialize.
    fn init(mut core: Core, flags: Self::Flags) -> (Self, Task<Self::Message>) {
        core.window.context_is_overlay = false;
        match flags.mode {
            Mode::App => {
                core.window.show_context = flags.config.show_details;
            }
            Mode::Desktop => {
                core.window.content_container = false;
                core.window.show_window_menu = false;
                core.window.show_headerbar = false;
                core.window.sharp_corners = false;
                core.window.show_maximize = false;
                core.window.show_minimize = false;
                core.window.use_template = true;
            }
        }

        let app_themes = vec![fl!("match-desktop"), fl!("dark"), fl!("light")];

        let key_binds = key_binds(&match flags.mode {
            Mode::App => tab::Mode::App,
            Mode::Desktop => tab::Mode::Desktop,
        });

        let window_id_opt = core.main_window_id();

        let mut app = App {
            core,
            nav_bar_context_id: segmented_button::Entity::null(),
            nav_model: segmented_button::ModelBuilder::default().build(),
            tab_model: segmented_button::ModelBuilder::default().build(),
            config_handler: flags.config_handler,
            config: flags.config,
            mode: flags.mode,
            app_themes,
            context_page: ContextPage::Preview(None, PreviewKind::Selected),
            dialog_pages: VecDeque::new(),
            dialog_text_input: widget::Id::unique(),
            key_binds,
            margin: HashMap::new(),
            modifiers: Modifiers::empty(),
            mounter_items: HashMap::new(),
            network_drive_connecting: None,
            network_drive_input: String::new(),
            #[cfg(feature = "notify")]
            notification_opt: None,
            overlap: HashMap::new(),
            pending_operation_id: 0,
            pending_operations: BTreeMap::new(),
            progress_operations: BTreeSet::new(),
            complete_operations: BTreeMap::new(),
            failed_operations: BTreeMap::new(),
            search_id: widget::Id::unique(),
            size: None,
            #[cfg(feature = "wayland")]
            surface_ids: HashMap::new(),
            #[cfg(feature = "wayland")]
            surface_names: HashMap::new(),
            toasts: widget::toaster::Toasts::new(Message::CloseToast),
            watcher_opt: None,
            window_id_opt,
            windows: HashMap::new(),
            nav_dnd_hover: None,
            tab_dnd_hover: None,
            nav_drag_id: DragId::new(),
            tab_drag_id: DragId::new(),
        };

        let mut commands = vec![app.update_config()];

        for location in flags.locations {
            if let Some(path) = location.path_opt() {
                if path.is_file() {
                    if let Some(parent) = path.parent() {
                        commands.push(app.open_tab(
                            Location::Path(parent.to_path_buf()),
                            true,
                            Some(vec![path.to_path_buf()]),
                        ));
                        continue;
                    }
                }
            }
            commands.push(app.open_tab(location, true, None));
        }

        if app.tab_model.iter().next().is_none() {
            if let Ok(current_dir) = env::current_dir() {
                commands.push(app.open_tab(Location::Path(current_dir), true, None));
            } else {
                commands.push(app.open_tab(Location::Path(home_dir()), true, None));
            }
        }

        (app, Task::batch(commands))
    }

    fn nav_bar(&self) -> Option<Element<message::Message<Self::Message>>> {
        if !self.core().nav_bar_active() {
            return None;
        }

        let nav_model = self.nav_model()?;

        let mut nav = cosmic::widget::nav_bar(nav_model, |entity| {
            cosmic::app::Message::Cosmic(cosmic::app::cosmic::Message::NavBar(entity))
        })
        .drag_id(self.nav_drag_id)
        .on_dnd_enter(|entity, _| cosmic::app::Message::App(Message::DndEnterNav(entity)))
        .on_dnd_leave(|_| cosmic::app::Message::App(Message::DndExitNav))
        .on_dnd_drop(|entity, data, action| {
            cosmic::app::Message::App(Message::DndDropNav(entity, data, action))
        })
        .on_context(|entity| cosmic::app::Message::App(Message::NavBarContext(entity)))
        .on_close(|entity| cosmic::app::Message::App(Message::NavBarClose(entity)))
        .on_middle_press(|entity| {
            cosmic::app::Message::App(Message::NavMenuAction(NavMenuAction::OpenInNewTab(entity)))
        })
        .context_menu(self.nav_context_menu(self.nav_bar_context_id))
        .close_icon(
            widget::icon::from_name("media-eject-symbolic")
                .size(16)
                .icon(),
        )
        .into_container();

        if !self.core().is_condensed() {
            nav = nav.max_width(280);
        }

        Some(Element::from(
            // XXX both must be shrink to avoid flex layout from ignoring it
            nav.width(Length::Shrink).height(Length::Shrink),
        ))
    }

    fn nav_context_menu(
        &self,
        entity: widget::nav_bar::Id,
    ) -> Option<Vec<widget::menu::Tree<cosmic::app::Message<Self::Message>>>> {
        let favorite_index_opt = self.nav_model.data::<FavoriteIndex>(entity);
        let location_opt = self.nav_model.data::<Location>(entity);

        let mut items = Vec::new();

        if location_opt
            .and_then(|x| x.path_opt())
            .map_or(false, |x| x.is_file())
        {
            items.push(cosmic::widget::menu::Item::Button(
                fl!("open"),
                None,
                NavMenuAction::Open(entity),
            ));
            items.push(cosmic::widget::menu::Item::Button(
                fl!("open-with"),
                None,
                NavMenuAction::OpenWith(entity),
            ));
        } else {
            items.push(cosmic::widget::menu::Item::Button(
                fl!("open-in-new-tab"),
                None,
                NavMenuAction::OpenInNewTab(entity),
            ));
            items.push(cosmic::widget::menu::Item::Button(
                fl!("open-in-new-window"),
                None,
                NavMenuAction::OpenInNewWindow(entity),
            ));
        }
        items.push(cosmic::widget::menu::Item::Divider);
        items.push(cosmic::widget::menu::Item::Button(
            fl!("show-details"),
            None,
            NavMenuAction::Preview(entity),
        ));
        items.push(cosmic::widget::menu::Item::Divider);
        if favorite_index_opt.is_some() {
            items.push(cosmic::widget::menu::Item::Button(
                fl!("remove-from-sidebar"),
                None,
                NavMenuAction::RemoveFromSidebar(entity),
            ));
        }
        if matches!(location_opt, Some(Location::Trash)) {
            items.push(cosmic::widget::menu::Item::Button(
                fl!("empty-trash"),
                None,
                NavMenuAction::EmptyTrash,
            ));
        }

        Some(cosmic::widget::menu::items(&HashMap::new(), items))
    }

    fn nav_model(&self) -> Option<&segmented_button::SingleSelectModel> {
        match self.mode {
            Mode::App => Some(&self.nav_model),
            Mode::Desktop => None,
        }
    }

    fn on_nav_select(&mut self, entity: Entity) -> Task<Self::Message> {
        self.nav_model.activate(entity);
        if let Some(location) = self.nav_model.data::<Location>(entity) {
            let message = Message::TabMessage(None, tab::Message::Location(location.clone()));
            return self.update(message);
        }

        if let Some(data) = self.nav_model.data::<MounterData>(entity).clone() {
            if let Some(mounter) = MOUNTERS.get(&data.0) {
                return mounter.mount(data.1.clone()).map(|_| message::none());
            }
        }
        Task::none()
    }

    fn on_app_exit(&mut self) -> Option<Message> {
        Some(Message::WindowClose)
    }

    fn on_close_requested(&self, id: window::Id) -> Option<Self::Message> {
        Some(Message::WindowCloseRequested(id))
    }

    fn on_context_drawer(&mut self) -> Task<Self::Message> {
        match self.context_page {
            ContextPage::Preview(..) => {
                // Persist state of preview page
                if self.core.window.show_context != self.config.show_details {
                    return self.update(Message::Preview(None));
                }
            }
            _ => {}
        }
        Task::none()
    }

    fn on_escape(&mut self) -> Task<Self::Message> {
        let entity = self.tab_model.active();

        // Close dialog if open
        if self.dialog_pages.pop_front().is_some() {
            return Task::none();
        }

        // Close gallery mode if open
        if let Some(tab) = self.tab_model.data_mut::<Tab>(entity) {
            if tab.gallery {
                tab.gallery = false;
                return Task::none();
            }
        }

        // Close menus and context panes in order per message
        // Why: It'd be weird to close everything all at once
        // Usually, the Escape key (for example) closes menus and panes one by one instead
        // of closing everything on one press
        if self.core.window.show_context {
            self.set_show_context(false);
            return cosmic::task::message(app::Message::App(Message::SetShowDetails(false)));
        }
        if self.search_get().is_some() {
            // Close search if open
            return self.search_set_active(None);
        }
        if let Some(tab) = self.tab_model.data_mut::<Tab>(entity) {
            if tab.context_menu.is_some() {
                tab.context_menu = None;
                return Task::none();
            }

            if tab.edit_location.is_some() {
                tab.edit_location = None;
                return Task::none();
            }

            let had_focused_button = tab.select_focus_id().is_some();
            if tab.select_none() {
                if had_focused_button {
                    // Unfocus if there was a focused button
                    return widget::button::focus(widget::Id::unique());
                }
                return Task::none();
            }
        }

        Task::none()
    }

    /// Handle application events here.
    fn update(&mut self, message: Self::Message) -> Task<Self::Message> {
        // Helper for updating config values efficiently
        macro_rules! config_set {
            ($name: ident, $value: expr) => {
                match &self.config_handler {
                    Some(config_handler) => {
                        match paste::paste! { self.config.[<set_ $name>](config_handler, $value) } {
                            Ok(_) => {}
                            Err(err) => {
                                log::warn!(
                                    "failed to save config {:?}: {}",
                                    stringify!($name),
                                    err
                                );
                            }
                        }
                    }
                    None => {
                        self.config.$name = $value;
                        log::warn!(
                            "failed to save config {:?}: no config handler",
                            stringify!($name)
                        );
                    }
                }
            };
        }

        match message {
            Message::AddToSidebar(entity_opt) => {
                let mut favorites = self.config.favorites.clone();
                for path in self.selected_paths(entity_opt) {
                    let favorite = Favorite::from_path(path);
                    if !favorites.iter().any(|f| f == &favorite) {
                        favorites.push(favorite);
                    }
                }
                config_set!(favorites, favorites);
                return self.update_config();
            }
            Message::AppTheme(app_theme) => {
                config_set!(app_theme, app_theme);
                return self.update_config();
            }
            Message::Compress(entity_opt) => {
                let paths = self.selected_paths(entity_opt);
                if let Some(current_path) = paths.first() {
                    if let Some(destination) = current_path.parent().zip(current_path.file_stem()) {
                        let to = destination.0.to_path_buf();
                        let name = destination.1.to_str().unwrap_or_default().to_string();
                        let archive_type = ArchiveType::default();
                        self.dialog_pages.push_back(DialogPage::Compress {
                            paths,
                            to,
                            name,
                            archive_type,
                        });
                        return widget::text_input::focus(self.dialog_text_input.clone());
                    }
                }
            }
            Message::Config(config) => {
                if config != self.config {
                    log::info!("update config");
                    // Show details is preserved for existing instances
                    let show_details = self.config.show_details;
                    self.config = config;
                    self.config.show_details = show_details;
                    return self.update_config();
                }
            }
            Message::Copy(entity_opt) => {
                let paths = self.selected_paths(entity_opt);
                let contents = ClipboardCopy::new(ClipboardKind::Copy, &paths);
                return clipboard::write_data(contents);
            }
            Message::Cut(entity_opt) => {
                let paths = self.selected_paths(entity_opt);
                let contents = ClipboardCopy::new(ClipboardKind::Cut, &paths);
                return clipboard::write_data(contents);
            }
            Message::CloseToast(id) => {
                self.toasts.remove(id);
            }
            Message::CosmicSettings(arg) => {
                //TODO: use special settings URL scheme instead?
                let mut command = process::Command::new("cosmic-settings");
                command.arg(arg);
                match spawn_detached(&mut command) {
                    Ok(()) => {}
                    Err(err) => {
                        log::warn!("failed to run cosmic-settings {}: {}", arg, err)
                    }
                }
            }
            Message::DesktopConfig(config) => {
                if config != self.config.desktop {
                    config_set!(desktop, config);
                    return self.update_desktop();
                }
            }
            Message::DesktopViewOptions => {
                let mut settings = window::Settings::default();
                settings.decorations = true;
                settings.min_size = Some(Size::new(360.0, 180.0));
                settings.resizable = true;
                settings.size = Size::new(480.0, 444.0);
                settings.transparent = true;

                #[cfg(target_os = "linux")]
                {
                    // Use the dialog ID to make it float
                    settings.platform_specific.application_id =
                        "com.system76.CosmicFilesDialog".to_string();
                }

                let (id, command) = window::open(settings);
                self.windows.insert(id, WindowKind::DesktopViewOptions);
                return command.map(|_id| message::none());
            }
            Message::DialogCancel => {
                self.dialog_pages.pop_front();
            }
            Message::DialogComplete => {
                if let Some(dialog_page) = self.dialog_pages.pop_front() {
                    match dialog_page {
                        DialogPage::Compress {
                            paths,
                            to,
                            name,
                            archive_type,
                        } => {
                            let extension = archive_type.extension();
                            let name = format!("{}{}", name, extension);
                            let to = to.join(name);
                            self.operation(Operation::Compress {
                                paths,
                                to,
                                archive_type,
                            })
                        }
                        DialogPage::EmptyTrash => {
                            self.operation(Operation::EmptyTrash);
                        }
                        DialogPage::FailedOperation(id) => {
                            log::warn!("TODO: retry operation {}", id);
                        }
                        DialogPage::MountError {
                            mounter_key,
                            item,
                            error: _,
                        } => {
                            if let Some(mounter) = MOUNTERS.get(&mounter_key) {
                                return mounter.mount(item).map(|_| message::none());
                            }
                        }
                        DialogPage::NetworkAuth {
                            mounter_key: _,
                            uri: _,
                            auth,
                            auth_tx,
                        } => {
                            return Task::perform(
                                async move {
                                    auth_tx.send(auth).await.unwrap();
                                    message::none()
                                },
                                |x| x,
                            );
                        }
                        DialogPage::NetworkError {
                            mounter_key: _,
                            uri,
                            error: _,
                        } => {
                            //TODO: re-use mounter_key?
                            return Task::batch([
                                self.update(Message::NetworkDriveInput(uri)),
                                self.update(Message::NetworkDriveSubmit),
                            ]);
                        }
                        DialogPage::NewItem { parent, name, dir } => {
                            let path = parent.join(name);
                            self.operation(if dir {
                                Operation::NewFolder { path }
                            } else {
                                Operation::NewFile { path }
                            });
                        }
                        DialogPage::OpenWith {
                            path,
                            apps,
                            selected,
                            ..
                        } => {
                            if let Some(app) = apps.get(selected) {
                                if let Some(mut command) = app.command(Some(path.clone().into())) {
                                    match spawn_detached(&mut command) {
                                        Ok(()) => {
                                            let _ = recently_used_xbel::update_recently_used(
                                                &path,
                                                App::APP_ID.to_string(),
                                                "cosmic-files".to_string(),
                                                None,
                                            );
                                        }
                                        Err(err) => {
                                            log::warn!(
                                                "failed to open {:?} with {:?}: {}",
                                                path,
                                                app.id,
                                                err
                                            )
                                        }
                                    }
                                } else {
                                    log::warn!(
                                        "failed to open {:?} with {:?}: failed to get command",
                                        path,
                                        app.id
                                    );
                                }
                            }
                        }
                        DialogPage::RenameItem {
                            from, parent, name, ..
                        } => {
                            let to = parent.join(name);
                            self.operation(Operation::Rename { from, to });
                        }
                        DialogPage::Replace { .. } => {
                            log::warn!("replace dialog should be completed with replace result");
                        }
                        DialogPage::SetExecutableAndLaunch { path } => {
                            self.operation(Operation::SetExecutableAndLaunch { path });
                        }
                    }
                }
            }
            Message::DialogPush(dialog_page) => {
                self.dialog_pages.push_back(dialog_page);
            }
            Message::DialogUpdate(dialog_page) => {
                if !self.dialog_pages.is_empty() {
                    self.dialog_pages[0] = dialog_page;
                }
            }
            Message::DialogUpdateComplete(dialog_page) => {
                return Task::batch([
                    self.update(Message::DialogUpdate(dialog_page)),
                    self.update(Message::DialogComplete),
                ]);
            }
            Message::ExtractHere(entity_opt) => {
                let paths = self.selected_paths(entity_opt);
                if let Some(destination) = paths
                    .first()
                    .and_then(|first| first.parent())
                    .map(|parent| parent.to_path_buf())
                {
                    self.operation(Operation::Extract {
                        paths,
                        to: destination,
                    });
                }
            }
            Message::Key(modifiers, key) => {
                let entity = self.tab_model.active();
                for (key_bind, action) in self.key_binds.iter() {
                    if key_bind.matches(modifiers, &key) {
                        return self.update(action.message(Some(entity)));
                    }
                }
            }
            Message::MaybeExit => {
                if self.window_id_opt.is_none() && self.pending_operations.is_empty() {
                    // Exit if window is closed and there are no pending operations
                    process::exit(0);
                }
            }
            Message::LaunchUrl(url) => match open::that_detached(&url) {
                Ok(()) => {}
                Err(err) => {
                    log::warn!("failed to open {:?}: {}", url, err);
                }
            },
            Message::Modifiers(modifiers) => {
                self.modifiers = modifiers;
            }
            Message::MoveToTrash(entity_opt) => {
                let paths = self.selected_paths(entity_opt);
                if !paths.is_empty() {
                    self.operation(Operation::Delete { paths });
                }
            }
            Message::MounterItems(mounter_key, mounter_items) => {
                // Check for unmounted folders
                let mut unmounted = Vec::new();
                if let Some(old_items) = self.mounter_items.get(&mounter_key) {
                    for old_item in old_items.iter() {
                        if let Some(old_path) = old_item.path() {
                            if old_item.is_mounted() {
                                let mut still_mounted = false;
                                for item in mounter_items.iter() {
                                    if let Some(path) = item.path() {
                                        if path == old_path {
                                            if item.is_mounted() {
                                                still_mounted = true;
                                                break;
                                            }
                                        }
                                    }
                                }
                                if !still_mounted {
                                    unmounted.push(Location::Path(old_path));
                                }
                            }
                        }
                    }
                }

                // Go back to home in any tabs that were unmounted
                let mut commands = Vec::new();
                {
                    let home_location = Location::Path(home_dir());
                    let entities: Vec<_> = self.tab_model.iter().collect();
                    for entity in entities {
                        let title_opt = match self.tab_model.data_mut::<Tab>(entity) {
                            Some(tab) => {
                                if unmounted.contains(&tab.location) {
                                    tab.change_location(&home_location, None);
                                    Some(tab.title())
                                } else {
                                    None
                                }
                            }
                            None => None,
                        };
                        if let Some(title) = title_opt {
                            self.tab_model.text_set(entity, title);
                            commands.push(self.update_tab(entity, home_location.clone(), None));
                        }
                    }
                    if !commands.is_empty() {
                        commands.push(self.update_title());
                        commands.push(self.update_watcher());
                    }
                }

                // Insert new items
                self.mounter_items.insert(mounter_key, mounter_items);

                // Update nav bar
                //TODO: this could change favorites IDs while they are in use
                self.update_nav_model();

                // Update desktop tabs
                commands.push(self.update_desktop());

                return Task::batch(commands);
            }
            Message::MountResult(mounter_key, item, res) => match res {
                Ok(true) => {
                    log::info!("connected to {:?}", item);
                }
                Ok(false) => {
                    log::info!("cancelled connection to {:?}", item);
                }
                Err(error) => {
                    log::warn!("failed to connect to {:?}: {}", item, error);
                    self.dialog_pages.push_back(DialogPage::MountError {
                        mounter_key,
                        item,
                        error,
                    });
                }
            },
            Message::NetworkAuth(mounter_key, uri, auth, auth_tx) => {
                self.dialog_pages.push_back(DialogPage::NetworkAuth {
                    mounter_key,
                    uri,
                    auth,
                    auth_tx,
                });
            }
            Message::NetworkDriveInput(input) => {
                self.network_drive_input = input;
            }
            Message::NetworkDriveSubmit => {
                //TODO: know which mounter to use for network drives
                for (mounter_key, mounter) in MOUNTERS.iter() {
                    self.network_drive_connecting =
                        Some((*mounter_key, self.network_drive_input.clone()));
                    return mounter
                        .network_drive(self.network_drive_input.clone())
                        .map(|_| message::none());
                }
                log::warn!(
                    "no mounter found for connecting to {:?}",
                    self.network_drive_input
                );
            }
            Message::NetworkResult(mounter_key, uri, res) => {
                if self.network_drive_connecting == Some((mounter_key, uri.clone())) {
                    self.network_drive_connecting = None;
                }
                match res {
                    Ok(true) => {
                        log::info!("connected to {:?}", uri);
                        if matches!(self.context_page, ContextPage::NetworkDrive) {
                            self.set_show_context(false);
                        }
                    }
                    Ok(false) => {
                        log::info!("cancelled connection to {:?}", uri);
                    }
                    Err(error) => {
                        log::warn!("failed to connect to {:?}: {}", uri, error);
                        self.dialog_pages.push_back(DialogPage::NetworkError {
                            mounter_key,
                            uri,
                            error,
                        });
                    }
                }
            }
            Message::NewItem(entity_opt, dir) => {
                let entity = entity_opt.unwrap_or_else(|| self.tab_model.active());
                if let Some(tab) = self.tab_model.data_mut::<Tab>(entity) {
                    if let Some(path) = &tab.location.path_opt() {
                        self.dialog_pages.push_back(DialogPage::NewItem {
                            parent: path.to_path_buf(),
                            name: String::new(),
                            dir,
                        });
                        return widget::text_input::focus(self.dialog_text_input.clone());
                    }
                }
            }
            #[cfg(feature = "notify")]
            Message::Notification(notification) => {
                self.notification_opt = Some(notification);
            }
            Message::NotifyEvents(events) => {
                log::debug!("{:?}", events);

                let mut needs_reload = Vec::new();
                let entities: Vec<_> = self.tab_model.iter().collect();
                for entity in entities {
                    if let Some(tab) = self.tab_model.data_mut::<Tab>(entity) {
                        if let Some(path) = &tab.location.path_opt() {
                            let mut contains_change = false;
                            for event in events.iter() {
                                for event_path in event.paths.iter() {
                                    if event_path.starts_with(&path) {
                                        match event.kind {
                                            notify::EventKind::Modify(
                                                notify::event::ModifyKind::Metadata(_),
                                            )
                                            | notify::EventKind::Modify(
                                                notify::event::ModifyKind::Data(_),
                                            ) => {
                                                // If metadata or data changed, find the matching item and reload it
                                                //TODO: this could be further optimized by looking at what exactly changed
                                                if let Some(items) = &mut tab.items_opt {
                                                    for item in items.iter_mut() {
                                                        if item.path_opt() == Some(event_path) {
                                                            //TODO: reload more, like mime types?
                                                            match fs::metadata(&event_path) {
                                                                Ok(new_metadata) => match &mut item
                                                                    .metadata
                                                                {
                                                                    ItemMetadata::Path {
                                                                        metadata,
                                                                        ..
                                                                    } => *metadata = new_metadata,
                                                                    _ => {}
                                                                },
                                                                Err(err) => {
                                                                    log::warn!("failed to reload metadata for {:?}: {}", path, err);
                                                                }
                                                            }
                                                            //TODO item.thumbnail_opt =
                                                        }
                                                    }
                                                }
                                            }
                                            _ => {
                                                // Any other events reload the whole tab
                                                contains_change = true;
                                                break;
                                            }
                                        }
                                    }
                                }
                            }
                            if contains_change {
                                needs_reload.push((entity, tab.location.clone()));
                            }
                        }
                    }
                }

                let mut commands = Vec::with_capacity(needs_reload.len());
                for (entity, location) in needs_reload {
                    commands.push(self.update_tab(entity, location, None));
                }
                return Task::batch(commands);
            }
            Message::NotifyWatcher(mut watcher_wrapper) => match watcher_wrapper.watcher_opt.take()
            {
                Some(watcher) => {
                    self.watcher_opt = Some((watcher, HashSet::new()));
                    return self.update_watcher();
                }
                None => {
                    log::warn!("message did not contain notify watcher");
                }
            },
            Message::OpenTerminal(entity_opt) => {
                if let Some(terminal) = mime_app::terminal() {
                    let mut paths = Vec::new();
                    let entity = entity_opt.unwrap_or_else(|| self.tab_model.active());
                    if let Some(tab) = self.tab_model.data_mut::<Tab>(entity) {
                        if let Some(path) = &tab.location.path_opt() {
                            if let Some(items) = tab.items_opt() {
                                for item in items.iter() {
                                    if item.selected {
                                        if let Some(path) = item.path_opt() {
                                            paths.push(path.to_path_buf());
                                        }
                                    }
                                }
                            }
                            if paths.is_empty() {
                                paths.push(path.to_path_buf());
                            }
                        }
                    }
                    for path in paths {
                        if let Some(mut command) = terminal.command(None) {
                            command.current_dir(&path);
                            match spawn_detached(&mut command) {
                                Ok(()) => {}
                                Err(err) => {
                                    log::warn!(
                                        "failed to open {:?} with terminal {:?}: {}",
                                        path,
                                        terminal.id,
                                        err
                                    )
                                }
                            }
                        } else {
                            log::warn!("failed to get command for {:?}", terminal.id);
                        }
                    }
                }
            }
            Message::OpenInNewTab(entity_opt) => {
                return Task::batch(self.selected_paths(entity_opt).into_iter().filter_map(
                    |path| {
                        if path.is_dir() {
                            Some(self.open_tab(Location::Path(path), false, None))
                        } else {
                            None
                        }
                    },
                ))
            }
            Message::OpenInNewWindow(entity_opt) => match env::current_exe() {
                Ok(exe) => self
                    .selected_paths(entity_opt)
                    .into_iter()
                    .filter(|p| p.is_dir())
                    .for_each(|path| match process::Command::new(&exe).arg(path).spawn() {
                        Ok(_child) => {}
                        Err(err) => {
                            log::error!("failed to execute {:?}: {}", exe, err);
                        }
                    }),
                Err(err) => {
                    log::error!("failed to get current executable path: {}", err);
                }
            },
            Message::OpenItemLocation(entity_opt) => {
                return Task::batch(self.selected_paths(entity_opt).into_iter().filter_map(
                    |path| {
                        if let Some(parent) = path.parent() {
                            Some(self.open_tab(
                                Location::Path(parent.to_path_buf()),
                                true,
                                Some(vec![path]),
                            ))
                        } else {
                            None
                        }
                    },
                ))
            }
            Message::OpenWithBrowse => match self.dialog_pages.pop_front() {
                Some(DialogPage::OpenWith {
                    mime, store_opt, ..
                }) => {
                    if let Some(app) = store_opt {
                        let url = format!("mime:///{mime}");
                        if let Some(mut command) = app.command(Some(url.clone().into())) {
                            match spawn_detached(&mut command) {
                                Ok(()) => {}
                                Err(err) => {
                                    log::warn!(
                                        "failed to open {:?} with {:?}: {}",
                                        url,
                                        app.id,
                                        err
                                    )
                                }
                            }
                        } else {
                            log::warn!(
                                "failed to open {:?} with {:?}: failed to get command",
                                url,
                                app.id
                            );
                        }
                    }
                }
                Some(dialog_page) => {
                    self.dialog_pages.push_front(dialog_page);
                }
                None => {}
            },
            Message::OpenWithDialog(entity_opt) => {
                let entity = entity_opt.unwrap_or_else(|| self.tab_model.active());
                if let Some(tab) = self.tab_model.data::<Tab>(entity) {
                    if let Some(items) = tab.items_opt() {
                        for item in items {
                            if !item.selected {
                                continue;
                            }
                            let Some(path) = item.path_opt() else {
                                continue;
                            };
                            return self.update(Message::DialogPush(DialogPage::OpenWith {
                                path: path.to_path_buf(),
                                mime: item.mime.clone(),
                                apps: item.open_with.clone(),
                                selected: 0,
                                store_opt: "x-scheme-handler/mime"
                                    .parse::<mime_guess::Mime>()
                                    .ok()
                                    .and_then(|mime| mime_app::mime_apps(&mime).first().cloned()),
                            }));
                        }
                    }
                }
            }
            Message::OpenWithSelection(index) => {
                if let Some(DialogPage::OpenWith { selected, .. }) = self.dialog_pages.front_mut() {
                    *selected = index;
                }
            }
            Message::Paste(entity_opt) => {
                let entity = entity_opt.unwrap_or_else(|| self.tab_model.active());
                if let Some(tab) = self.tab_model.data_mut::<Tab>(entity) {
                    if let Some(path) = tab.location.path_opt() {
                        let to = path.clone();
                        return clipboard::read_data::<ClipboardPaste>().map(move |contents_opt| {
                            match contents_opt {
                                Some(contents) => {
                                    message::app(Message::PasteContents(to.clone(), contents))
                                }
                                None => message::none(),
                            }
                        });
                    }
                }
            }
            Message::PasteContents(to, mut contents) => {
                contents.paths.retain(|p| p != &to);
                if !contents.paths.is_empty() {
                    match contents.kind {
                        ClipboardKind::Copy => {
                            self.operation(Operation::Copy {
                                paths: contents.paths,
                                to,
                            });
                        }
                        ClipboardKind::Cut => {
                            self.operation(Operation::Move {
                                paths: contents.paths,
                                to,
                            });
                        }
                    }
                }
            }
            Message::PendingCancel(id) => {
                if let Some((_, controller)) = self.pending_operations.get(&id) {
                    controller.cancel();
                    self.progress_operations.remove(&id);
                }
            }
            Message::PendingCancelAll => {
                for (id, (_, controller)) in self.pending_operations.iter() {
                    controller.cancel();
                    self.progress_operations.remove(&id);
                }
            }
            Message::PendingComplete(id, op_sel) => {
                let mut commands = Vec::with_capacity(4);
                // Show toast for some operations
                if let Some((op, _)) = self.pending_operations.remove(&id) {
                    if let Some(description) = op.toast() {
                        if let Operation::Delete { ref paths } = op {
                            let paths: Arc<[PathBuf]> = Arc::from(paths.as_slice());
                            commands.push(
                                self.toasts
                                    .push(
                                        widget::toaster::Toast::new(description)
                                            .action(fl!("undo"), move |tid| {
                                                Message::UndoTrash(tid, paths.clone())
                                            }),
                                    )
                                    .map(cosmic::app::Message::App),
                            );
                        }
                    }
                    self.complete_operations.insert(id, op);
                }
                // Close progress notification if all relavent operations are finished
                if !self
                    .pending_operations
                    .iter()
                    .any(|(_id, (op, _))| op.show_progress_notification())
                {
                    self.progress_operations.clear();
                }
                // Potentially show a notification
                commands.push(self.update_notification());
                // Rescan and select based on operation
                commands.push(self.rescan_operation_selection(op_sel));
                // Manually rescan any trash tabs after any operation is completed
                commands.push(self.rescan_trash());
                return Task::batch(commands);
            }
            Message::PendingDismiss => {
                self.progress_operations.clear();
            }
            Message::PendingError(id, err) => {
                if let Some((op, controller)) = self.pending_operations.remove(&id) {
                    // Only show dialog if not cancelled
                    if !controller.is_cancelled() {
                        self.dialog_pages.push_back(DialogPage::FailedOperation(id));
                    }
                    // Remove from progress
                    self.progress_operations.remove(&id);
                    self.failed_operations.insert(id, (op, controller, err));
                }
                // Close progress notification if all relavent operations are finished
                if !self
                    .pending_operations
                    .iter()
                    .any(|(_id, (op, _))| op.show_progress_notification())
                {
                    self.progress_operations.clear();
                }
                // Manually rescan any trash tabs after any operation is completed
                return self.rescan_trash();
            }
            Message::PendingPause(id, pause) => {
                if let Some((_, controller)) = self.pending_operations.get(&id) {
                    if pause {
                        controller.pause();
                    } else {
                        controller.unpause();
                    }
                }
            }
            Message::PendingPauseAll(pause) => {
                for (_id, (_, controller)) in self.pending_operations.iter() {
                    if pause {
                        controller.pause();
                    } else {
                        controller.unpause();
                    }
                }
            }
            Message::Preview(entity_opt) => {
                match self.mode {
                    Mode::App => {
                        let show_details = !self.config.show_details;
                        self.context_page = ContextPage::Preview(None, PreviewKind::Selected);
                        self.core.window.show_context = show_details;
                        return cosmic::task::message(Message::SetShowDetails(show_details));
                    }
                    Mode::Desktop => {
                        let selected_paths = self.selected_paths(entity_opt);
                        let mut commands = Vec::with_capacity(selected_paths.len());
                        for path in selected_paths {
                            let mut settings = window::Settings::default();
                            settings.decorations = true;
                            settings.min_size = Some(Size::new(360.0, 180.0));
                            settings.resizable = true;
                            settings.size = Size::new(480.0, 600.0);
                            settings.transparent = true;

                            #[cfg(target_os = "linux")]
                            {
                                // Use the dialog ID to make it float
                                settings.platform_specific.application_id =
                                    "com.system76.CosmicFilesDialog".to_string();
                            }

                            let (id, command) = window::open(settings);
                            self.windows.insert(
                                id,
                                WindowKind::Preview(
                                    entity_opt,
                                    PreviewKind::Location(Location::Path(path)),
                                ),
                            );
                            commands.push(command.map(|_id| message::none()));
                        }
                        return Task::batch(commands);
                    }
                }
            }
            Message::RescanTrash => {
                // Update trash icon if empty/full
                let maybe_entity = self.nav_model.iter().find(|&entity| {
                    self.nav_model
                        .data::<Location>(entity)
                        .map(|loc| matches!(loc, Location::Trash))
                        .unwrap_or_default()
                });
                if let Some(entity) = maybe_entity {
                    self.nav_model
                        .icon_set(entity, widget::icon::icon(tab::trash_icon_symbolic(16)));
                }

                return Task::batch([self.rescan_trash(), self.update_desktop()]);
            }

            Message::Rename(entity_opt) => {
                let entity = entity_opt.unwrap_or_else(|| self.tab_model.active());
                if let Some(tab) = self.tab_model.data_mut::<Tab>(entity) {
                    if let Some(items) = tab.items_opt() {
                        let mut selected = Vec::new();
                        for item in items.iter() {
                            if item.selected {
                                if let Some(path) = item.path_opt() {
                                    selected.push(path.to_path_buf());
                                }
                            }
                        }
                        if !selected.is_empty() {
                            //TODO: batch rename
                            for path in selected {
                                let parent = match path.parent() {
                                    Some(some) => some.to_path_buf(),
                                    None => continue,
                                };
                                let name = match path.file_name().and_then(|x| x.to_str()) {
                                    Some(some) => some.to_string(),
                                    None => continue,
                                };
                                let dir = path.is_dir();
                                self.dialog_pages.push_back(DialogPage::RenameItem {
                                    from: path,
                                    parent,
                                    name,
                                    dir,
                                });
                            }
                            return widget::text_input::focus(self.dialog_text_input.clone());
                        }
                    }
                }
            }
            Message::ReplaceResult(replace_result) => {
                if let Some(dialog_page) = self.dialog_pages.pop_front() {
                    match dialog_page {
                        DialogPage::Replace { tx, .. } => {
                            return Task::perform(
                                async move {
                                    let _ = tx.send(replace_result).await;
                                    message::none()
                                },
                                |x| x,
                            );
                        }
                        other => {
                            log::warn!("tried to send replace result to the wrong dialog");
                            self.dialog_pages.push_front(other);
                        }
                    }
                }
            }
            Message::RestoreFromTrash(entity_opt) => {
                let mut trash_items = Vec::new();
                let entity = entity_opt.unwrap_or_else(|| self.tab_model.active());
                if let Some(tab) = self.tab_model.data_mut::<Tab>(entity) {
                    if let Some(items) = tab.items_opt() {
                        for item in items.iter() {
                            if item.selected {
                                match &item.metadata {
                                    ItemMetadata::Trash { entry, .. } => {
                                        trash_items.push(entry.clone());
                                    }
                                    _ => {
                                        //TODO: error on trying to restore non-trash file?
                                    }
                                }
                            }
                        }
                    }
                }
                if !trash_items.is_empty() {
                    self.operation(Operation::Restore { items: trash_items });
                }
            }
            Message::SearchActivate => {
                return if self.search_get().is_none() {
                    self.search_set_active(Some(String::new()))
                } else {
                    widget::text_input::focus(self.search_id.clone())
                };
            }
            Message::SearchClear => {
                return self.search_set_active(None);
            }
            Message::SearchInput(input) => {
                return self.search_set_active(Some(input));
            }
            Message::SetShowDetails(show_details) => {
                config_set!(show_details, show_details);
                return self.update_config();
            }
            Message::SystemThemeModeChange(_theme_mode) => {
                return self.update_config();
            }
            Message::TabActivate(entity) => {
                self.tab_model.activate(entity);

                if let Some(tab) = self.tab_model.data::<Tab>(entity) {
                    self.activate_nav_model_location(&tab.location.clone());
                }
                return self.update_title();
            }
            Message::TabNext => {
                let len = self.tab_model.iter().count();
                let pos = self
                    .tab_model
                    .position(self.tab_model.active())
                    // Wraparound to 0 if i + 1 > num of tabs
                    .map(|i| (i as usize + 1) % len)
                    .expect("should always be at least one tab open");

                let entity = self.tab_model.iter().nth(pos);
                if let Some(entity) = entity {
                    return self.update(Message::TabActivate(entity));
                }
            }
            Message::TabPrev => {
                let pos = self
                    .tab_model
                    .position(self.tab_model.active())
                    .and_then(|i| (i as usize).checked_sub(1))
                    // Subtraction underflow => last tab; i.e. it wraps around
                    .unwrap_or_else(|| {
                        self.tab_model
                            .iter()
                            .count()
                            .checked_sub(1)
                            .unwrap_or_default()
                    });

                let entity = self.tab_model.iter().nth(pos);
                if let Some(entity) = entity {
                    return self.update(Message::TabActivate(entity));
                }
            }
            Message::TabClose(entity_opt) => {
                let entity = entity_opt.unwrap_or_else(|| self.tab_model.active());

                // Activate closest item
                if let Some(position) = self.tab_model.position(entity) {
                    let new_position = if position > 0 {
                        position - 1
                    } else {
                        position + 1
                    };

                    if self.tab_model.activate_position(new_position) {
                        if let Some(new_entity) = self.tab_model.entity_at(new_position) {
                            if let Some(tab) = self.tab_model.data::<Tab>(new_entity) {
                                self.activate_nav_model_location(&tab.location.clone());
                            }
                        }
                    }
                }

                // Remove item
                self.tab_model.remove(entity);

                // If that was the last tab, close window
                if self.tab_model.iter().next().is_none() {
                    if let Some(window_id) = &self.window_id_opt {
                        return window::close(*window_id);
                    }
                }

                return Task::batch([self.update_title(), self.update_watcher()]);
            }
            Message::TabConfig(config) => {
                if config != self.config.tab {
                    config_set!(tab, config);
                    return self.update_config();
                }
            }
            Message::ToggleFoldersFirst => {
                let mut config = self.config.tab;
                config.folders_first = !config.folders_first;
                return self.update(Message::TabConfig(config));
            }
            Message::TabMessage(entity_opt, tab_message) => {
                let entity = entity_opt.unwrap_or_else(|| self.tab_model.active());

                //TODO: move to Task?
                if let tab::Message::ContextMenu(_point_opt) = tab_message {
                    // Disable side context page
                    self.set_show_context(false);
                }

                let tab_commands = match self.tab_model.data_mut::<Tab>(entity) {
                    Some(tab) => tab.update(tab_message, self.modifiers),
                    _ => Vec::new(),
                };

                let mut commands = Vec::new();
                for tab_command in tab_commands {
                    match tab_command {
                        tab::Command::Action(action) => {
                            commands.push(self.update(action.message(Some(entity))));
                        }
                        tab::Command::AddNetworkDrive => {
                            self.context_page = ContextPage::NetworkDrive;
                            self.set_show_context(true);
                        }
                        tab::Command::AddToSidebar(path) => {
                            let mut favorites = self.config.favorites.clone();
                            let favorite = Favorite::from_path(path);
                            if !favorites.iter().any(|f| f == &favorite) {
                                favorites.push(favorite);
                            }
                            config_set!(favorites, favorites);
                            commands.push(self.update_config());
                        }
                        tab::Command::ChangeLocation(tab_title, tab_path, selection_paths) => {
                            self.activate_nav_model_location(&tab_path);

                            self.tab_model.text_set(entity, tab_title);
                            commands.push(Task::batch([
                                self.update_title(),
                                self.update_watcher(),
                                self.update_tab(entity, tab_path, selection_paths),
                            ]));
                        }
                        tab::Command::DropFiles(to, from) => {
                            commands.push(self.update(Message::PasteContents(to, from)));
                        }
                        tab::Command::EmptyTrash => {
                            self.dialog_pages.push_back(DialogPage::EmptyTrash);
                        }
                        #[cfg(feature = "desktop")]
                        tab::Command::ExecEntryAction(entry, action) => {
                            App::exec_entry_action(entry, action);
                        }
                        tab::Command::Iced(iced_command) => {
                            commands.push(iced_command.0.map(move |tab_message| {
                                message::app(Message::TabMessage(Some(entity), tab_message))
                            }));
                        }
                        tab::Command::MoveToTrash(paths) => {
                            self.operation(Operation::Delete { paths });
                        }
                        tab::Command::OpenFile(path) => self.open_file(&path),
                        tab::Command::OpenInNewTab(path) => {
                            commands.push(self.open_tab(Location::Path(path.clone()), false, None));
                        }
                        tab::Command::OpenInNewWindow(path) => match env::current_exe() {
                            Ok(exe) => match process::Command::new(&exe).arg(path).spawn() {
                                Ok(_child) => {}
                                Err(err) => {
                                    log::error!("failed to execute {:?}: {}", exe, err);
                                }
                            },
                            Err(err) => {
                                log::error!("failed to get current executable path: {}", err);
                            }
                        },
                        tab::Command::OpenTrash => {
                            //TODO: use handler for x-scheme-handler/trash and open trash:///
                            let mut command = process::Command::new("cosmic-files");
                            command.arg("--trash");
                            match spawn_detached(&mut command) {
                                Ok(()) => {}
                                Err(err) => {
                                    log::warn!("failed to run cosmic-files --trash: {}", err)
                                }
                            }
                        }
                        tab::Command::Preview(kind) => {
                            self.context_page = ContextPage::Preview(Some(entity), kind);
                            self.set_show_context(true);
                        }
                        tab::Command::WindowDrag => {
                            if let Some(window_id) = &self.window_id_opt {
                                commands.push(window::drag(*window_id));
                            }
                        }
                        tab::Command::WindowToggleMaximize => {
                            if let Some(window_id) = &self.window_id_opt {
                                commands.push(window::toggle_maximize(*window_id));
                            }
                        }
                    }
                }
                return Task::batch(commands);
            }
            Message::TabNew => {
                let active = self.tab_model.active();
                let location = match self.tab_model.data::<Tab>(active) {
                    Some(tab) => tab.location.clone(),
                    None => Location::Path(home_dir()),
                };
                return self.open_tab(location, true, None);
            }
            Message::TabRescan(entity, location, parent_item_opt, items, selection_paths) => {
                match self.tab_model.data_mut::<Tab>(entity) {
                    Some(tab) => {
                        if location == tab.location {
                            tab.parent_item_opt = parent_item_opt;
                            tab.set_items(items);
                            if let Some(selection_paths) = selection_paths {
                                tab.select_paths(selection_paths);
                            }
                        }
                    }
                    _ => (),
                }
            }
            Message::TabView(entity_opt, view) => {
                let entity = entity_opt.unwrap_or_else(|| self.tab_model.active());
                if let Some(tab) = self.tab_model.data_mut::<Tab>(entity) {
                    tab.config.view = view;
                }
                let mut config = self.config.tab;
                config.view = view;
                return self.update(Message::TabConfig(config));
            }
            Message::ToggleContextPage(context_page) => {
                //TODO: ensure context menus are closed
                if self.context_page == context_page {
                    self.set_show_context(!self.core.window.show_context);
                } else {
                    self.set_show_context(true);
                }
                self.context_page = context_page;
                // Preview status is preserved across restarts
                if matches!(self.context_page, ContextPage::Preview(_, _)) {
                    return cosmic::task::message(app::Message::App(Message::SetShowDetails(
                        self.core.window.show_context,
                    )));
                }
            }
            Message::Undo(_id) => {
                // TODO: undo
            }
            Message::UndoTrash(id, recently_trashed) => {
                self.toasts.remove(id);

                let mut paths = Vec::with_capacity(recently_trashed.len());
                let icon_sizes = self.config.tab.icon_sizes;

                return cosmic::task::future(async move {
                    match tokio::task::spawn_blocking(move || Location::Trash.scan(icon_sizes))
                        .await
                    {
                        Ok((_parent_item_opt, items)) => {
                            for path in &*recently_trashed {
                                for item in &items {
                                    if let ItemMetadata::Trash { ref entry, .. } = item.metadata {
                                        let original_path = entry.original_path();
                                        if &original_path == path {
                                            paths.push(entry.clone());
                                        }
                                    }
                                }
                            }
                        }
                        Err(err) => {
                            log::warn!("failed to rescan: {}", err);
                        }
                    }

                    Message::UndoTrashStart(paths)
                });
            }
            Message::UndoTrashStart(items) => {
                self.operation(Operation::Restore { items });
            }
            Message::WindowClose => {
                if let Some(window_id) = self.window_id_opt.take() {
                    return Task::batch([
                        window::close(window_id),
                        Task::perform(async move { message::app(Message::MaybeExit) }, |x| x),
                    ]);
                }
            }
            Message::WindowUnfocus => {
                let tab_entity = self.tab_model.active();
                if let Some(tab) = self.tab_model.data_mut::<Tab>(tab_entity) {
                    tab.context_menu = None;
                }
            }
            Message::WindowCloseRequested(id) => {
                self.remove_window(&id);
            }
            Message::WindowNew => match env::current_exe() {
                Ok(exe) => match process::Command::new(&exe).spawn() {
                    Ok(_child) => {}
                    Err(err) => {
                        log::error!("failed to execute {:?}: {}", exe, err);
                    }
                },
                Err(err) => {
                    log::error!("failed to get current executable path: {}", err);
                }
            },
            Message::ZoomDefault(entity_opt) => {
                let entity = entity_opt.unwrap_or_else(|| self.tab_model.active());
                let mut config = self.config.tab;
                if let Some(tab) = self.tab_model.data::<Tab>(entity) {
                    match tab.config.view {
                        tab::View::List => config.icon_sizes.list = 100.try_into().unwrap(),
                        tab::View::Grid => config.icon_sizes.grid = 100.try_into().unwrap(),
                    }
                }
                return self.update(Message::TabConfig(config));
            }
            Message::ZoomIn(entity_opt) => {
                let entity = entity_opt.unwrap_or_else(|| self.tab_model.active());
                let zoom_in = |size: &mut NonZeroU16, min: u16, max: u16| {
                    let mut step = min;
                    while step <= max {
                        if size.get() < step {
                            *size = step.try_into().unwrap();
                            break;
                        }
                        step += 25;
                    }
                    if size.get() > step {
                        *size = step.try_into().unwrap();
                    }
                };
                let mut config = self.config.tab;
                if let Some(tab) = self.tab_model.data::<Tab>(entity) {
                    match tab.config.view {
                        tab::View::List => zoom_in(&mut config.icon_sizes.list, 50, 500),
                        tab::View::Grid => zoom_in(&mut config.icon_sizes.grid, 50, 500),
                    }
                }
                return self.update(Message::TabConfig(config));
            }
            Message::ZoomOut(entity_opt) => {
                let entity = entity_opt.unwrap_or_else(|| self.tab_model.active());
                let zoom_out = |size: &mut NonZeroU16, min: u16, max: u16| {
                    let mut step = max;
                    while step >= min {
                        if size.get() > step {
                            *size = step.try_into().unwrap();
                            break;
                        }
                        step -= 25;
                    }
                    if size.get() < step {
                        *size = step.try_into().unwrap();
                    }
                };
                let mut config = self.config.tab;
                if let Some(tab) = self.tab_model.data::<Tab>(entity) {
                    match tab.config.view {
                        tab::View::List => zoom_out(&mut config.icon_sizes.list, 50, 500),
                        tab::View::Grid => zoom_out(&mut config.icon_sizes.grid, 50, 500),
                    }
                }
                return self.update(Message::TabConfig(config));
            }
            Message::DndEnterNav(entity) => {
                if let Some(location) = self.nav_model.data::<Location>(entity) {
                    self.nav_dnd_hover = Some((location.clone(), Instant::now()));
                    let location = location.clone();
                    return Task::perform(tokio::time::sleep(HOVER_DURATION), move |_| {
                        cosmic::app::Message::App(Message::DndHoverLocTimeout(location.clone()))
                    });
                }
            }
            Message::DndExitNav => {
                self.nav_dnd_hover = None;
            }
            Message::DndDropNav(entity, data, action) => {
                self.nav_dnd_hover = None;
                if let Some((location, data)) = self.nav_model.data::<Location>(entity).zip(data) {
                    let kind = match action {
                        DndAction::Move => ClipboardKind::Cut,
                        _ => ClipboardKind::Copy,
                    };
                    let ret = match location {
                        Location::Path(p) => self.update(Message::PasteContents(
                            p.clone(),
                            ClipboardPaste {
                                kind,
                                paths: data.paths,
                            },
                        )),
                        Location::Trash if matches!(action, DndAction::Move) => {
                            self.operation(Operation::Delete { paths: data.paths });
                            Task::none()
                        }
                        _ => {
                            log::warn!("Copy to trash is not supported.");
                            Task::none()
                        }
                    };
                    return ret;
                }
            }
            Message::DndHoverLocTimeout(location) => {
                if self
                    .nav_dnd_hover
                    .as_ref()
                    .is_some_and(|(loc, i)| *loc == location && i.elapsed() >= HOVER_DURATION)
                {
                    self.nav_dnd_hover = None;
                    let entity = self.tab_model.active();
                    let title_opt = match self.tab_model.data_mut::<Tab>(entity) {
                        Some(tab) => {
                            tab.change_location(&location, None);
                            Some(tab.title())
                        }
                        None => None,
                    };
                    if let Some(title) = title_opt {
                        self.tab_model.text_set(entity, title);
                        return Task::batch([
                            self.update_title(),
                            self.update_watcher(),
                            self.update_tab(entity, location, None),
                        ]);
                    }
                }
            }
            Message::DndEnterTab(entity) => {
                self.tab_dnd_hover = Some((entity, Instant::now()));
                return Task::perform(tokio::time::sleep(HOVER_DURATION), move |_| {
                    cosmic::app::Message::App(Message::DndHoverTabTimeout(entity))
                });
            }
            Message::DndExitTab => {
                self.nav_dnd_hover = None;
            }
            Message::DndDropTab(entity, data, action) => {
                self.nav_dnd_hover = None;
                if let Some((tab, data)) = self.tab_model.data::<Tab>(entity).zip(data) {
                    let kind = match action {
                        DndAction::Move => ClipboardKind::Cut,
                        _ => ClipboardKind::Copy,
                    };
                    let ret = match &tab.location {
                        Location::Path(p) => self.update(Message::PasteContents(
                            p.clone(),
                            ClipboardPaste {
                                kind,
                                paths: data.paths,
                            },
                        )),
                        Location::Trash if matches!(action, DndAction::Move) => {
                            self.operation(Operation::Delete { paths: data.paths });
                            Task::none()
                        }
                        _ => {
                            log::warn!("Copy to trash is not supported.");
                            Task::none()
                        }
                    };
                    return ret;
                }
            }
            Message::DndHoverTabTimeout(entity) => {
                if self
                    .tab_dnd_hover
                    .as_ref()
                    .is_some_and(|(e, i)| *e == entity && i.elapsed() >= HOVER_DURATION)
                {
                    self.tab_dnd_hover = None;
                    return self.update(Message::TabActivate(entity));
                }
            }

            Message::NavBarClose(entity) => {
                if let Some(data) = self.nav_model.data::<MounterData>(entity) {
                    if let Some(mounter) = MOUNTERS.get(&data.0) {
                        return mounter.unmount(data.1.clone()).map(|_| message::none());
                    }
                }
            }

            // Tracks which nav bar item to show a context menu for.
            Message::NavBarContext(entity) => {
                // Close location editing if enabled
                let tab_entity = self.tab_model.active();
                if let Some(tab) = self.tab_model.data_mut::<Tab>(tab_entity) {
                    tab.edit_location = None;
                }

                self.nav_bar_context_id = entity;
            }

            // Applies selected nav bar context menu operation.
            Message::NavMenuAction(action) => match action {
                NavMenuAction::Open(entity) => {
                    match self
                        .nav_model
                        .data::<Location>(entity)
                        .and_then(|x| x.path_opt())
                        .map(|x| x.to_path_buf())
                    {
                        Some(path) => {
                            self.open_file(&path);
                        }
                        None => {}
                    }
                }
                NavMenuAction::OpenWith(entity) => {
                    match self
                        .nav_model
                        .data::<Location>(entity)
                        .and_then(|x| x.path_opt())
                        .map(|x| x.to_path_buf())
                    {
                        Some(path) => match tab::item_from_path(&path, IconSizes::default()) {
                            Ok(item) => {
                                return self.update(Message::DialogPush(DialogPage::OpenWith {
                                    path: path.to_path_buf(),
                                    mime: item.mime.clone(),
                                    apps: item.open_with.clone(),
                                    selected: 0,
                                    store_opt: "x-scheme-handler/mime"
                                        .parse::<mime_guess::Mime>()
                                        .ok()
                                        .and_then(|mime| {
                                            mime_app::mime_apps(&mime).first().cloned()
                                        }),
                                }));
                            }
                            Err(err) => {
                                log::warn!("failed to get item for path {:?}: {}", path, err);
                            }
                        },
                        None => {}
                    }
                }
                NavMenuAction::OpenInNewTab(entity) => {
                    match self.nav_model.data::<Location>(entity) {
                        Some(Location::Path(ref path)) => {
                            return self.open_tab(Location::Path(path.clone()), false, None);
                        }
                        Some(Location::Trash) => {
                            return self.open_tab(Location::Trash, false, None);
                        }
                        _ => {}
                    }
                }

                // Open the selected path in a new cosmic-files window.
                NavMenuAction::OpenInNewWindow(entity) => {
                    if let Some(&Location::Path(ref path)) = self.nav_model.data::<Location>(entity)
                    {
                        match env::current_exe() {
                            Ok(exe) => match process::Command::new(&exe).arg(path).spawn() {
                                Ok(_child) => {}
                                Err(err) => {
                                    log::error!("failed to execute {:?}: {}", exe, err);
                                }
                            },
                            Err(err) => {
                                log::error!("failed to get current executable path: {}", err);
                            }
                        }
                    }
                }

                NavMenuAction::Preview(entity) => {
                    if let Some(path) = self
                        .nav_model
                        .data::<Location>(entity)
                        .and_then(|location| location.path_opt())
                    {
                        match tab::item_from_path(path, IconSizes::default()) {
                            Ok(item) => {
                                self.context_page = ContextPage::Preview(
                                    None,
                                    PreviewKind::Custom(PreviewItem(item)),
                                );
                                self.set_show_context(true);
                            }
                            Err(err) => {
                                log::warn!("failed to get item from path {:?}: {}", path, err);
                            }
                        }
                    }
                }

                NavMenuAction::RemoveFromSidebar(entity) => {
                    if let Some(FavoriteIndex(favorite_i)) =
                        self.nav_model.data::<FavoriteIndex>(entity)
                    {
                        let mut favorites = self.config.favorites.clone();
                        favorites.remove(*favorite_i);
                        config_set!(favorites, favorites);
                        return self.update_config();
                    }
                }

                NavMenuAction::EmptyTrash => {
                    self.dialog_pages.push_front(DialogPage::EmptyTrash);
                }
            },
            Message::Recents => {
                return self.open_tab(Location::Recents, false, None);
            }
            #[cfg(feature = "wayland")]
            Message::OutputEvent(output_event, output) => {
                match output_event {
                    OutputEvent::Created(output_info_opt) => {
                        log::info!("output {}: created", output.id());

                        let surface_id = WindowId::unique();
                        match self.surface_ids.insert(output.clone(), surface_id) {
                            Some(old_surface_id) => {
                                //TODO: remove old surface?
                                log::warn!(
                                    "output {}: already had surface ID {:?}",
                                    output.id(),
                                    old_surface_id
                                );
                            }
                            None => {}
                        }

                        let display = match output_info_opt {
                            Some(output_info) => match output_info.name {
                                Some(output_name) => {
                                    self.surface_names.insert(surface_id, output_name.clone());
                                    output_name
                                }
                                None => {
                                    log::warn!("output {}: no output name", output.id());
                                    String::new()
                                }
                            },
                            None => {
                                log::warn!("output {}: no output info", output.id());
                                String::new()
                            }
                        };

                        let (entity, command) = self.open_tab_entity(
                            Location::Desktop(crate::desktop_dir(), display, self.config.desktop),
                            false,
                            None,
                        );
                        self.windows.insert(surface_id, WindowKind::Desktop(entity));
                        return Task::batch([
                            command,
                            get_layer_surface(SctkLayerSurfaceSettings {
                                id: surface_id,
                                layer: Layer::Bottom,
                                keyboard_interactivity: KeyboardInteractivity::OnDemand,
                                pointer_interactivity: true,
                                anchor: Anchor::TOP | Anchor::BOTTOM | Anchor::LEFT | Anchor::RIGHT,
                                output: IcedOutput::Output(output),
                                namespace: "cosmic-files-applet".into(),
                                size: Some((None, None)),
                                margin: IcedMargin {
                                    top: 0,
                                    bottom: 0,
                                    left: 0,
                                    right: 0,
                                },
                                exclusive_zone: 0,
                                size_limits: Limits::NONE.min_width(1.0).min_height(1.0),
                            }),
                            #[cfg(feature = "wayland")]
                            overlap_notify(surface_id, true),
                        ]);
                    }
                    OutputEvent::Removed => {
                        log::info!("output {}: removed", output.id());
                        match self.surface_ids.remove(&output) {
                            Some(surface_id) => {
                                self.remove_window(&surface_id);
                                self.surface_names.remove(&surface_id);
                                return destroy_layer_surface(surface_id);
                            }
                            None => {
                                log::warn!("output {}: no surface found", output.id());
                            }
                        }
                    }
                    OutputEvent::InfoUpdate(_output_info) => {
                        log::info!("output {}: info update", output.id());
                    }
                }
            }
            Message::Cosmic(cosmic) => {
                // Forward cosmic messages
                return Task::perform(async move { cosmic }, |cosmic| message::cosmic(cosmic));
            }
            Message::None => {}
            #[cfg(all(feature = "desktop", feature = "wayland"))]
            Message::Overlap(overlap_notify_event, w_id) => match overlap_notify_event {
                OverlapNotifyEvent::OverlapLayerAdd {
                    identifier,
                    namespace,
                    logical_rect,
                    exclusive,
                    ..
                } => {
                    if exclusive > 0 || namespace == "Dock" || namespace == "Panel" {
                        self.overlap.insert(identifier, (w_id, logical_rect));
                        self.handle_overlap();
                    }
                }
                OverlapNotifyEvent::OverlapLayerRemove { identifier } => {
                    self.overlap.remove(&identifier);
                    self.handle_overlap();
                }
                _ => {}
            },
            Message::Size(size) => {
                self.size = Some(size);
                self.handle_overlap();
            }
        }

        Task::none()
    }

    fn context_drawer(&self) -> Option<context_drawer::ContextDrawer<Message>> {
        if !self.core.window.show_context {
            return None;
        }

        Some(match &self.context_page {
            ContextPage::About => context_drawer::context_drawer(
                self.about(),
                Message::ToggleContextPage(ContextPage::About),
            ),
            ContextPage::EditHistory => context_drawer::context_drawer(
                self.edit_history(),
                Message::ToggleContextPage(ContextPage::EditHistory),
            )
            .title(fl!("edit-history")),
            ContextPage::NetworkDrive => {
                let mut text_input =
                    widget::text_input(fl!("enter-server-address"), &self.network_drive_input);
                let button = if self.network_drive_connecting.is_some() {
                    widget::button::standard(fl!("connecting"))
                } else {
                    text_input = text_input
                        .on_input(Message::NetworkDriveInput)
                        .on_submit(Message::NetworkDriveSubmit);
                    widget::button::standard(fl!("connect")).on_press(Message::NetworkDriveSubmit)
                };
                context_drawer::context_drawer(
                    self.network_drive(),
                    Message::ToggleContextPage(ContextPage::NetworkDrive),
                )
                .title(fl!("add-network-drive"))
                .header(text_input)
                .footer(widget::row::with_children(vec![
                    widget::horizontal_space().into(),
                    button.into(),
                ]))
            }
            ContextPage::Preview(entity_opt, kind) => {
                let mut actions = Vec::with_capacity(3);
                let entity = entity_opt.unwrap_or_else(|| self.tab_model.active());
                if let Some(tab) = self.tab_model.data::<Tab>(entity) {
                    if let Some(items) = tab.items_opt() {
                        for item in items.iter() {
                            if item.selected {
                                actions.extend(item.preview_header())
                            }
                        }
                    }
                };
                context_drawer::context_drawer(
                    self.preview(entity_opt, kind, true),
                    Message::ToggleContextPage(ContextPage::Preview(*entity_opt, kind.clone())),
                )
                .header_actions(actions)
            }
            ContextPage::Settings => context_drawer::context_drawer(
                self.settings(),
                Message::ToggleContextPage(ContextPage::Settings),
            )
            .title(fl!("settings")),
        })
    }

    fn dialog(&self) -> Option<Element<Message>> {
        //TODO: should gallery view just be a dialog?
        let entity = self.tab_model.active();
        if let Some(tab) = self.tab_model.data::<Tab>(entity) {
            if tab.gallery {
                return Some(
                    tab.gallery_view()
                        .map(move |tab_message| Message::TabMessage(Some(entity), tab_message)),
                );
            }
        }

        let dialog_page = match self.dialog_pages.front() {
            Some(some) => some,
            None => return None,
        };

        let cosmic_theme::Spacing {
            space_xxs, space_s, ..
        } = theme::active().cosmic().spacing;

        let dialog = match dialog_page {
            DialogPage::Compress {
                paths,
                to,
                name,
                archive_type,
            } => {
                let mut dialog = widget::dialog().title(fl!("create-archive"));

                let complete_maybe = if name.is_empty() {
                    None
                } else if name == "." || name == ".." {
                    dialog = dialog.tertiary_action(widget::text::body(fl!(
                        "name-invalid",
                        filename = name.as_str()
                    )));
                    None
                } else if name.contains('/') {
                    dialog = dialog.tertiary_action(widget::text::body(fl!("name-no-slashes")));
                    None
                } else {
                    let extension = archive_type.extension();
                    let name = format!("{}{}", name, extension);
                    let path = to.join(&name);
                    if path.exists() {
                        dialog =
                            dialog.tertiary_action(widget::text::body(fl!("file-already-exists")));
                        None
                    } else {
                        if name.starts_with('.') {
                            dialog = dialog.tertiary_action(widget::text::body(fl!("name-hidden")));
                        }
                        Some(Message::DialogComplete)
                    }
                };

                let archive_types = ArchiveType::all();
                let selected = archive_types.iter().position(|&x| x == *archive_type);
                dialog
                    .primary_action(
                        widget::button::suggested(fl!("create"))
                            .on_press_maybe(complete_maybe.clone()),
                    )
                    .secondary_action(
                        widget::button::standard(fl!("cancel")).on_press(Message::DialogCancel),
                    )
                    .control(
                        widget::column::with_children(vec![
                            widget::text::body(fl!("file-name")).into(),
                            widget::row::with_children(vec![
                                widget::text_input("", name.as_str())
                                    .id(self.dialog_text_input.clone())
                                    .on_input(move |name| {
                                        Message::DialogUpdate(DialogPage::Compress {
                                            paths: paths.clone(),
                                            to: to.clone(),
                                            name: name.clone(),
                                            archive_type: *archive_type,
                                        })
                                    })
                                    .on_submit_maybe(complete_maybe)
                                    .into(),
                                widget::dropdown(archive_types, selected, move |index| {
                                    Message::DialogUpdate(DialogPage::Compress {
                                        paths: paths.clone(),
                                        to: to.clone(),
                                        name: name.clone(),
                                        archive_type: archive_types[index],
                                    })
                                })
                                .into(),
                            ])
                            .align_y(Alignment::Center)
                            .spacing(space_xxs)
                            .into(),
                        ])
                        .spacing(space_xxs),
                    )
            }
            DialogPage::EmptyTrash => widget::dialog()
                .title(fl!("empty-trash"))
                .body(fl!("empty-trash-warning"))
                .primary_action(
                    widget::button::suggested(fl!("empty-trash")).on_press(Message::DialogComplete),
                )
                .secondary_action(
                    widget::button::standard(fl!("cancel")).on_press(Message::DialogCancel),
                ),
            DialogPage::FailedOperation(id) => {
                //TODO: try next dialog page (making sure index is used by Dialog messages)?
                let (operation, _, err) = self.failed_operations.get(id)?;

                //TODO: nice description of error
                widget::dialog()
                    .title("Failed operation")
                    .body(format!("{:#?}\n{}", operation, err))
                    .icon(widget::icon::from_name("dialog-error").size(64))
                    //TODO: retry action
                    .primary_action(
                        widget::button::standard(fl!("cancel")).on_press(Message::DialogCancel),
                    )
            }
            DialogPage::MountError {
                mounter_key: _,
                item: _,
                error,
            } => widget::dialog()
                .title(fl!("mount-error"))
                .body(error)
                .icon(widget::icon::from_name("dialog-error").size(64))
                .primary_action(
                    widget::button::standard(fl!("try-again")).on_press(Message::DialogComplete),
                )
                .secondary_action(
                    widget::button::standard(fl!("cancel")).on_press(Message::DialogCancel),
                ),
            DialogPage::NetworkAuth {
                mounter_key,
                uri,
                auth,
                auth_tx,
            } => {
                //TODO: use URI!
                let mut controls = Vec::with_capacity(4);
                if let Some(username) = &auth.username_opt {
                    //TODO: what should submit do?
                    controls.push(
                        widget::text_input(fl!("username"), username)
                            .on_input(move |value| {
                                Message::DialogUpdate(DialogPage::NetworkAuth {
                                    mounter_key: *mounter_key,
                                    uri: uri.clone(),
                                    auth: MounterAuth {
                                        username_opt: Some(value),
                                        ..auth.clone()
                                    },
                                    auth_tx: auth_tx.clone(),
                                })
                            })
                            .into(),
                    );
                }
                if let Some(domain) = &auth.domain_opt {
                    //TODO: what should submit do?
                    controls.push(
                        widget::text_input(fl!("domain"), domain)
                            .on_input(move |value| {
                                Message::DialogUpdate(DialogPage::NetworkAuth {
                                    mounter_key: *mounter_key,
                                    uri: uri.clone(),
                                    auth: MounterAuth {
                                        domain_opt: Some(value),
                                        ..auth.clone()
                                    },
                                    auth_tx: auth_tx.clone(),
                                })
                            })
                            .into(),
                    );
                }
                if let Some(password) = &auth.password_opt {
                    //TODO: what should submit do?
                    //TODO: button for showing password
                    controls.push(
                        widget::secure_input(fl!("password"), password, None, true)
                            .on_input(move |value| {
                                Message::DialogUpdate(DialogPage::NetworkAuth {
                                    mounter_key: *mounter_key,
                                    uri: uri.clone(),
                                    auth: MounterAuth {
                                        password_opt: Some(value),
                                        ..auth.clone()
                                    },
                                    auth_tx: auth_tx.clone(),
                                })
                            })
                            .into(),
                    );
                }
                if let Some(remember) = &auth.remember_opt {
                    //TODO: what should submit do?
                    //TODO: button for showing password
                    controls.push(
                        widget::checkbox(fl!("remember-password"), *remember)
                            .on_toggle(move |value| {
                                Message::DialogUpdate(DialogPage::NetworkAuth {
                                    mounter_key: *mounter_key,
                                    uri: uri.clone(),
                                    auth: MounterAuth {
                                        remember_opt: Some(value),
                                        ..auth.clone()
                                    },
                                    auth_tx: auth_tx.clone(),
                                })
                            })
                            .into(),
                    );
                }

                let mut parts = auth.message.splitn(2, '\n');
                let title = parts.next().unwrap_or_default();
                let body = parts.next().unwrap_or_default();

                let mut widget = widget::dialog()
                    .title(title)
                    .body(body)
                    .control(widget::column::with_children(controls).spacing(space_s))
                    .primary_action(
                        widget::button::suggested(fl!("connect")).on_press(Message::DialogComplete),
                    )
                    .secondary_action(
                        widget::button::standard(fl!("cancel")).on_press(Message::DialogCancel),
                    );

                if let Some(_anonymous) = &auth.anonymous_opt {
                    widget = widget.tertiary_action(
                        widget::button::text(fl!("connect-anonymously")).on_press(
                            Message::DialogUpdateComplete(DialogPage::NetworkAuth {
                                mounter_key: *mounter_key,
                                uri: uri.clone(),
                                auth: MounterAuth {
                                    anonymous_opt: Some(true),
                                    ..auth.clone()
                                },
                                auth_tx: auth_tx.clone(),
                            }),
                        ),
                    );
                }

                widget
            }
            DialogPage::NetworkError {
                mounter_key: _,
                uri: _,
                error,
            } => widget::dialog()
                .title(fl!("network-drive-error"))
                .body(error)
                .icon(widget::icon::from_name("dialog-error").size(64))
                .primary_action(
                    widget::button::standard(fl!("try-again")).on_press(Message::DialogComplete),
                )
                .secondary_action(
                    widget::button::standard(fl!("cancel")).on_press(Message::DialogCancel),
                ),
            DialogPage::NewItem { parent, name, dir } => {
                let mut dialog = widget::dialog().title(if *dir {
                    fl!("create-new-folder")
                } else {
                    fl!("create-new-file")
                });

                let complete_maybe = if name.is_empty() {
                    None
                } else if name == "." || name == ".." {
                    dialog = dialog.tertiary_action(widget::text::body(fl!(
                        "name-invalid",
                        filename = name.as_str()
                    )));
                    None
                } else if name.contains('/') {
                    dialog = dialog.tertiary_action(widget::text::body(fl!("name-no-slashes")));
                    None
                } else {
                    let path = parent.join(name);
                    if path.exists() {
                        if path.is_dir() {
                            dialog = dialog
                                .tertiary_action(widget::text::body(fl!("folder-already-exists")));
                        } else {
                            dialog = dialog
                                .tertiary_action(widget::text::body(fl!("file-already-exists")));
                        }
                        None
                    } else {
                        if name.starts_with('.') {
                            dialog = dialog.tertiary_action(widget::text::body(fl!("name-hidden")));
                        }
                        Some(Message::DialogComplete)
                    }
                };

                dialog
                    .primary_action(
                        widget::button::suggested(fl!("save"))
                            .on_press_maybe(complete_maybe.clone()),
                    )
                    .secondary_action(
                        widget::button::standard(fl!("cancel")).on_press(Message::DialogCancel),
                    )
                    .control(
                        widget::column::with_children(vec![
                            widget::text::body(if *dir {
                                fl!("folder-name")
                            } else {
                                fl!("file-name")
                            })
                            .into(),
                            widget::text_input("", name.as_str())
                                .id(self.dialog_text_input.clone())
                                .on_input(move |name| {
                                    Message::DialogUpdate(DialogPage::NewItem {
                                        parent: parent.clone(),
                                        name,
                                        dir: *dir,
                                    })
                                })
                                .on_submit_maybe(complete_maybe)
                                .into(),
                        ])
                        .spacing(space_xxs),
                    )
            }
            DialogPage::OpenWith {
                path,
                apps,
                selected,
                store_opt,
                ..
            } => {
                let name = match path.file_name() {
                    Some(file_name) => file_name.to_str(),
                    None => path.as_os_str().to_str(),
                };

                let mut column = widget::list_column();
                for (i, app) in apps.iter().enumerate() {
                    column = column.add(
                        widget::button::custom(
                            widget::row::with_children(vec![
                                widget::icon(app.icon.clone()).size(32).into(),
                                if app.is_default {
                                    widget::text::body(fl!(
                                        "default-app",
                                        name = Some(app.name.as_str())
                                    ))
                                    .into()
                                } else {
                                    widget::text::body(app.name.to_string()).into()
                                },
                                widget::horizontal_space().into(),
                                if *selected == i {
                                    widget::icon::from_name("checkbox-checked-symbolic")
                                        .size(16)
                                        .into()
                                } else {
                                    widget::Space::with_width(Length::Fixed(16.0)).into()
                                },
                            ])
                            .spacing(space_s)
                            .height(Length::Fixed(32.0))
                            .align_y(Alignment::Center),
                        )
                        .width(Length::Fill)
                        .class(theme::Button::MenuItem)
                        .on_press(Message::OpenWithSelection(i)),
                    );
                }

                let mut dialog = widget::dialog()
                    .title(fl!("open-with-title", name = name))
                    .primary_action(
                        widget::button::suggested(fl!("open")).on_press(Message::DialogComplete),
                    )
                    .secondary_action(
                        widget::button::standard(fl!("cancel")).on_press(Message::DialogCancel),
                    )
                    .control(column);

                if let Some(app) = store_opt {
                    dialog = dialog.tertiary_action(
                        widget::button::text(fl!("browse-store", store = app.name.as_str()))
                            .on_press(Message::OpenWithBrowse),
                    );
                }

                dialog
            }
            DialogPage::RenameItem {
                from,
                parent,
                name,
                dir,
            } => {
                //TODO: combine logic with NewItem
                let mut dialog = widget::dialog().title(if *dir {
                    fl!("rename-folder")
                } else {
                    fl!("rename-file")
                });

                let complete_maybe = if name.is_empty() {
                    None
                } else if name == "." || name == ".." {
                    dialog = dialog.tertiary_action(widget::text::body(fl!(
                        "name-invalid",
                        filename = name.as_str()
                    )));
                    None
                } else if name.contains('/') {
                    dialog = dialog.tertiary_action(widget::text::body(fl!("name-no-slashes")));
                    None
                } else {
                    let path = parent.join(name);
                    if path.exists() {
                        if path.is_dir() {
                            dialog = dialog
                                .tertiary_action(widget::text::body(fl!("folder-already-exists")));
                        } else {
                            dialog = dialog
                                .tertiary_action(widget::text::body(fl!("file-already-exists")));
                        }
                        None
                    } else {
                        if name.starts_with('.') {
                            dialog = dialog.tertiary_action(widget::text::body(fl!("name-hidden")));
                        }
                        Some(Message::DialogComplete)
                    }
                };

                dialog
                    .primary_action(
                        widget::button::suggested(fl!("rename"))
                            .on_press_maybe(complete_maybe.clone()),
                    )
                    .secondary_action(
                        widget::button::standard(fl!("cancel")).on_press(Message::DialogCancel),
                    )
                    .control(
                        widget::column::with_children(vec![
                            widget::text::body(if *dir {
                                fl!("folder-name")
                            } else {
                                fl!("file-name")
                            })
                            .into(),
                            widget::text_input("", name.as_str())
                                .id(self.dialog_text_input.clone())
                                .on_input(move |name| {
                                    Message::DialogUpdate(DialogPage::RenameItem {
                                        from: from.clone(),
                                        parent: parent.clone(),
                                        name,
                                        dir: *dir,
                                    })
                                })
                                .on_submit_maybe(complete_maybe)
                                .into(),
                        ])
                        .spacing(space_xxs),
                    )
            }
            DialogPage::Replace {
                from,
                to,
                multiple,
                apply_to_all,
                tx,
            } => {
                let dialog = widget::dialog()
                    .title(fl!("replace-title", filename = to.name.as_str()))
                    .body(fl!("replace-warning-operation"))
                    .control(to.replace_view(fl!("original-file"), IconSizes::default()))
                    .control(from.replace_view(fl!("replace-with"), IconSizes::default()))
                    .primary_action(widget::button::suggested(fl!("replace")).on_press(
                        Message::ReplaceResult(ReplaceResult::Replace(*apply_to_all)),
                    ));
                if *multiple {
                    dialog
                        .control(
                            widget::checkbox(fl!("apply-to-all"), *apply_to_all).on_toggle(
                                |apply_to_all| {
                                    Message::DialogUpdate(DialogPage::Replace {
                                        from: from.clone(),
                                        to: to.clone(),
                                        multiple: *multiple,
                                        apply_to_all,
                                        tx: tx.clone(),
                                    })
                                },
                            ),
                        )
                        .secondary_action(
                            widget::button::standard(fl!("skip")).on_press(Message::ReplaceResult(
                                ReplaceResult::Skip(*apply_to_all),
                            )),
                        )
                        .tertiary_action(
                            widget::button::text(fl!("cancel"))
                                .on_press(Message::ReplaceResult(ReplaceResult::Cancel)),
                        )
                } else {
                    dialog
                        .secondary_action(
                            widget::button::standard(fl!("cancel"))
                                .on_press(Message::ReplaceResult(ReplaceResult::Cancel)),
                        )
                        .tertiary_action(
                            widget::button::text(fl!("keep-both"))
                                .on_press(Message::ReplaceResult(ReplaceResult::KeepBoth)),
                        )
                }
            }
            DialogPage::SetExecutableAndLaunch { path } => {
                let name = match path.file_name() {
                    Some(file_name) => file_name.to_str(),
                    None => path.as_os_str().to_str(),
                };
                widget::dialog()
                    .title(fl!("set-executable-and-launch"))
                    .primary_action(
                        widget::button::text(fl!("set-and-launch"))
                            .class(theme::Button::Suggested)
                            .on_press(Message::DialogComplete),
                    )
                    .secondary_action(
                        widget::button::text(fl!("cancel"))
                            .class(theme::Button::Standard)
                            .on_press(Message::DialogCancel),
                    )
                    .control(widget::text::text(fl!(
                        "set-executable-and-launch-description",
                        name = name
                    )))
            }
        };

        Some(dialog.into())
    }

    fn footer(&self) -> Option<Element<Message>> {
        if self.progress_operations.is_empty() {
            return None;
        }

        let cosmic_theme::Spacing {
            space_xs, space_s, ..
        } = theme::active().cosmic().spacing;

        let mut title = String::new();
        let mut total_progress = 0.0;
        let mut count = 0;
        let mut all_paused = true;
        for (_id, (op, controller)) in self.pending_operations.iter() {
            if !controller.is_paused() {
                all_paused = false;
            }
            if op.show_progress_notification() {
                let progress = controller.progress();
                if title.is_empty() {
                    title = op.pending_text(progress, controller.state());
                }
                total_progress += progress;
                count += 1;
            }
        }
        let running = count;
        // Adjust the progress bar so it does not jump around when operations finish
        for id in self.progress_operations.iter() {
            if self.complete_operations.contains_key(&id) {
                total_progress += 1.0;
                count += 1;
            }
        }
        let finished = count - running;
        total_progress /= count as f32;
        if running > 1 {
            if finished > 0 {
                title = fl!(
                    "operations-running-finished",
                    running = running,
                    finished = finished,
                    percent = (total_progress as i32)
                );
            } else {
                title = fl!(
                    "operations-running",
                    running = running,
                    percent = (total_progress as i32)
                );
            }
        }

        //TODO: get height from theme?
        let progress_bar_height = Length::Fixed(4.0);
        let progress_bar =
            widget::progress_bar(0.0..=1.0, total_progress).height(progress_bar_height);

        let container = widget::layer_container(widget::column::with_children(vec![
            widget::row::with_children(vec![
                progress_bar.into(),
                if all_paused {
                    widget::tooltip(
                        widget::button::icon(widget::icon::from_name(
                            "media-playback-start-symbolic",
                        ))
                        .on_press(Message::PendingPauseAll(false))
                        .padding(8),
                        widget::text::body(fl!("resume")),
                        widget::tooltip::Position::Top,
                    )
                    .into()
                } else {
                    widget::tooltip(
                        widget::button::icon(widget::icon::from_name(
                            "media-playback-pause-symbolic",
                        ))
                        .on_press(Message::PendingPauseAll(true))
                        .padding(8),
                        widget::text::body(fl!("pause")),
                        widget::tooltip::Position::Top,
                    )
                    .into()
                },
                widget::tooltip(
                    widget::button::icon(widget::icon::from_name("window-close-symbolic"))
                        .on_press(Message::PendingCancelAll)
                        .padding(8),
                    widget::text::body(fl!("cancel")),
                    widget::tooltip::Position::Top,
                )
                .into(),
            ])
            .align_y(Alignment::Center)
            .into(),
            widget::text::body(title).into(),
            widget::Space::with_height(space_s).into(),
            widget::row::with_children(vec![
                widget::button::link(fl!("details"))
                    .on_press(Message::ToggleContextPage(ContextPage::EditHistory))
                    .padding(0)
                    .trailing_icon(true)
                    .into(),
                widget::horizontal_space().into(),
                widget::button::standard(fl!("dismiss"))
                    .on_press(Message::PendingDismiss)
                    .into(),
            ])
            .align_y(Alignment::Center)
            .into(),
        ]))
        .padding([8, space_xs])
        .layer(cosmic_theme::Layer::Primary);

        Some(container.into())
    }

    fn header_start(&self) -> Vec<Element<Self::Message>> {
        vec![menu::menu_bar(
            self.tab_model.active_data::<Tab>(),
            &self.config,
            &self.key_binds,
        )
        .into()]
    }

    fn header_end(&self) -> Vec<Element<Self::Message>> {
        let mut elements = Vec::with_capacity(2);

        if let Some(term) = self.search_get() {
            if self.core.is_condensed() {
                elements.push(
                    //TODO: selected state is not appearing different
                    widget::button::icon(widget::icon::from_name("system-search-symbolic"))
                        .on_press(Message::SearchClear)
                        .padding(8)
                        .selected(true)
                        .into(),
                );
            } else {
                elements.push(
                    widget::text_input::search_input("", term)
                        .width(Length::Fixed(240.0))
                        .id(self.search_id.clone())
                        .on_clear(Message::SearchClear)
                        .on_input(Message::SearchInput)
                        .into(),
                );
            }
        } else {
            elements.push(
                widget::button::icon(widget::icon::from_name("system-search-symbolic"))
                    .on_press(Message::SearchActivate)
                    .padding(8)
                    .into(),
            );
        }

        elements
    }

    /// Creates a view after each update.
    fn view(&self) -> Element<Self::Message> {
        let cosmic_theme::Spacing {
            space_xxs, space_s, ..
        } = theme::active().cosmic().spacing;

        let mut tab_column = widget::column::with_capacity(4);

        if self.core.is_condensed() {
            if let Some(term) = self.search_get() {
                tab_column = tab_column.push(
                    widget::container(
                        widget::text_input::search_input("", term)
                            .width(Length::Fill)
                            .id(self.search_id.clone())
                            .on_clear(Message::SearchClear)
                            .on_input(Message::SearchInput),
                    )
                    .padding(space_xxs),
                )
            }
        }

        if self.tab_model.iter().count() > 1 {
            tab_column = tab_column.push(
                widget::container(
                    widget::tab_bar::horizontal(&self.tab_model)
                        .button_height(32)
                        .button_spacing(space_xxs)
                        .on_activate(Message::TabActivate)
                        .on_close(|entity| Message::TabClose(Some(entity)))
                        .on_dnd_enter(|entity, _| Message::DndEnterTab(entity))
                        .on_dnd_leave(|_| Message::DndExitTab)
                        .on_dnd_drop(|entity, data, action| {
                            Message::DndDropTab(entity, data, action)
                        })
                        .drag_id(self.tab_drag_id),
                )
                .class(style::Container::Background)
                .width(Length::Fill)
                .padding([0, space_s]),
            );
        }

        let entity = self.tab_model.active();
        match self.tab_model.data::<Tab>(entity) {
            Some(tab) => {
                let tab_view = tab
                    .view(&self.key_binds)
                    .map(move |message| Message::TabMessage(Some(entity), message));
                tab_column = tab_column.push(tab_view);
            }
            None => {
                //TODO
            }
        }

        // The toaster is added on top of an empty element to ensure that it does not override context menus
        tab_column = tab_column.push(widget::toaster(&self.toasts, widget::horizontal_space()));

        let content: Element<_> = tab_column.into();

        // Uncomment to debug layout:
        //content.explain(cosmic::iced::Color::WHITE)
        content
    }

    fn view_window(&self, id: WindowId) -> Element<Self::Message> {
        let content = match self.windows.get(&id) {
            Some(WindowKind::Desktop(entity)) => {
                let mut tab_column = widget::column::with_capacity(3);

                let tab_view = match self.tab_model.data::<Tab>(*entity) {
                    Some(tab) => tab
                        .view(&self.key_binds)
                        .map(move |message| Message::TabMessage(Some(*entity), message)),
                    None => widget::vertical_space().into(),
                };

                let mut popover = widget::popover(tab_view);
                if let Some(dialog) = self.dialog() {
                    popover = popover.popup(dialog);
                }
                tab_column = tab_column.push(popover);

                // The toaster is added on top of an empty element to ensure that it does not override context menus
                tab_column =
                    tab_column.push(widget::toaster(&self.toasts, widget::horizontal_space()));
                return if let Some(margin) = self.margin.get(&id) {
                    if margin.0 >= 0. || margin.2 >= 0. {
                        tab_column = widget::column::with_children(vec![
                            vertical_space().height(margin.0 as f32).into(),
                            tab_column.into(),
                            vertical_space().height(margin.2 as f32).into(),
                        ])
                    }
                    if margin.1 >= 0. || margin.3 >= 0. {
                        Element::from(widget::row::with_children(vec![
                            horizontal_space().width(margin.1 as f32).into(),
                            tab_column.into(),
                            horizontal_space().width(margin.3 as f32).into(),
                        ]))
                    } else {
                        tab_column.into()
                    }
                } else {
                    tab_column.into()
                };
            }
            Some(WindowKind::DesktopViewOptions) => self.desktop_view_options(),
            Some(WindowKind::Preview(entity_opt, kind)) => self.preview(entity_opt, kind, false),
            None => {
                //TODO: distinct views per monitor in desktop mode
                return self.view_main().map(|message| match message {
                    app::Message::App(app) => app,
                    app::Message::Cosmic(cosmic) => Message::Cosmic(cosmic),
                    app::Message::None => Message::None,
                });
            }
        };

        widget::container(widget::scrollable(content))
            .width(Length::Fill)
            .height(Length::Fill)
            .class(theme::Container::WindowBackground)
            .into()
    }

    fn subscription(&self) -> Subscription<Self::Message> {
        struct ThemeSubscription;
        struct WatcherSubscription;
        struct TrashWatcherSubscription;

        let mut subscriptions = vec![
            event::listen_with(|event, status, window_id| match event {
                Event::Keyboard(KeyEvent::KeyPressed { key, modifiers, .. }) => match status {
                    event::Status::Ignored => Some(Message::Key(modifiers, key)),
                    event::Status::Captured => None,
                },
                Event::Keyboard(KeyEvent::ModifiersChanged(modifiers)) => {
                    Some(Message::Modifiers(modifiers))
                }
                Event::Window(WindowEvent::Unfocused) => Some(Message::WindowUnfocus),
                Event::Window(WindowEvent::CloseRequested) => Some(Message::WindowClose),
                Event::Window(WindowEvent::Opened { position: _, size }) => {
                    Some(Message::Size(size))
                }
                Event::Window(WindowEvent::Resized(s)) => Some(Message::Size(s)),
                #[cfg(feature = "wayland")]
                Event::PlatformSpecific(event::PlatformSpecific::Wayland(wayland_event)) => {
                    match wayland_event {
                        WaylandEvent::Output(output_event, output) => {
                            Some(Message::OutputEvent(output_event, output))
                        }
                        #[cfg(feature = "desktop")]
                        WaylandEvent::OverlapNotify(event) => {
                            Some(Message::Overlap(event, window_id))
                        }
                        _ => None,
                    }
                }
                _ => None,
            }),
            Config::subscription().map(|update| {
                if !update.errors.is_empty() {
                    log::info!(
                        "errors loading config {:?}: {:?}",
                        update.keys,
                        update.errors
                    );
                }
                Message::Config(update.config)
            }),
            cosmic_config::config_subscription::<_, cosmic_theme::ThemeMode>(
                TypeId::of::<ThemeSubscription>(),
                cosmic_theme::THEME_MODE_ID.into(),
                cosmic_theme::ThemeMode::version(),
            )
            .map(|update| {
                if !update.errors.is_empty() {
                    log::info!(
                        "errors loading theme mode {:?}: {:?}",
                        update.keys,
                        update.errors
                    );
                }
                Message::SystemThemeModeChange(update.config)
            }),
            Subscription::run_with_id(
                TypeId::of::<WatcherSubscription>(),
                stream::channel(100, |mut output| async move {
                    let watcher_res = {
                        let mut output = output.clone();
                        new_debouncer(
                            time::Duration::from_millis(250),
                            Some(time::Duration::from_millis(250)),
                            move |events_res: notify_debouncer_full::DebounceEventResult| {
                                match events_res {
                                    Ok(mut events) => {
                                        log::debug!("{:?}", events);

                                        events.retain(|event| {
                                            match &event.kind {
                                                notify::EventKind::Access(_) => {
                                                    // Data not mutated
                                                    false
                                                }
                                                notify::EventKind::Modify(
                                                    notify::event::ModifyKind::Metadata(e),
                                                ) if (*e != notify::event::MetadataKind::Any
                                                    && *e
                                                        != notify::event::MetadataKind::WriteTime) =>
                                                {
                                                    // Data not mutated nor modify time changed
                                                    false
                                                }
                                                _ => true
                                            }
                                        });

                                        if !events.is_empty() {
                                            match futures::executor::block_on(async {
                                                output.send(Message::NotifyEvents(events)).await
                                            }) {
                                                Ok(()) => {}
                                                Err(err) => {
                                                    log::warn!(
                                                        "failed to send notify events: {:?}",
                                                        err
                                                    );
                                                }
                                            }
                                        }
                                    }
                                    Err(err) => {
                                        log::warn!("failed to watch files: {:?}", err);
                                    }
                                }
                            },
                        )
                    };

                    match watcher_res {
                        Ok(watcher) => {
                            match output
                                .send(Message::NotifyWatcher(WatcherWrapper {
                                    watcher_opt: Some(watcher),
                                }))
                                .await
                            {
                                Ok(()) => {}
                                Err(err) => {
                                    log::warn!("failed to send notify watcher: {:?}", err);
                                }
                            }
                        }
                        Err(err) => {
                            log::warn!("failed to create file watcher: {:?}", err);
                        }
                    }

                    std::future::pending().await
                }),
            ),
            Subscription::run_with_id(
                TypeId::of::<TrashWatcherSubscription>(),
                stream::channel(25, |mut output| async move {
                    let watcher_res = new_debouncer(
                        time::Duration::from_millis(250),
                        Some(time::Duration::from_millis(250)),
                        move |event_res: notify_debouncer_full::DebounceEventResult| match event_res
                        {
                            Ok(mut events) => {
                                events.retain(|event| {
                                    matches!(
                                        event.kind,
                                        notify::EventKind::Create(_) | notify::EventKind::Remove(_)
                                    )
                                });

                                if !events.is_empty() {
                                    if let Err(e) = futures::executor::block_on(async {
                                        output.send(Message::RescanTrash).await
                                    }) {
                                        log::warn!("trash needs to be rescanned but sending message failed: {e:?}");
                                    }
                                }
                            }
                            Err(e) => {
                                log::warn!("failed to watch trash bin for changes: {e:?}")
                            }
                        },
                    );

                    // TODO: Trash watching support for Windows, macOS, and other OSes
                    #[cfg(all(
                        unix,
                        not(target_os = "macos"),
                        not(target_os = "ios"),
                        not(target_os = "android")
                    ))]
                    match (watcher_res, trash::os_limited::trash_folders()) {
                        (Ok(mut watcher), Ok(trash_bins)) => {
                            for path in trash_bins {
                                if let Err(e) = watcher
                                    .watcher()
                                    .watch(&path, notify::RecursiveMode::Recursive)
                                {
                                    log::warn!(
                                        "failed to add trash bin `{}` to watcher: {e:?}",
                                        path.display()
                                    );
                                }
                            }

                            // Don't drop the watcher
                            std::future::pending().await
                        }
                        (Err(e), _) => {
                            log::warn!("failed to create new watcher for trash bin: {e:?}")
                        }
                        (_, Err(e)) => {
                            log::warn!("could not find any valid trash bins to watch: {e:?}")
                        }
                    }

                    std::future::pending().await
                }),
            ),
        ];

        for (key, mounter) in MOUNTERS.iter() {
            subscriptions.push(
                mounter.subscription().with(*key).map(
                    |(key, mounter_message)| match mounter_message {
                        MounterMessage::Items(items) => Message::MounterItems(key, items),
                        MounterMessage::MountResult(item, res) => {
                            Message::MountResult(key, item, res)
                        }
                        MounterMessage::NetworkAuth(uri, auth, auth_tx) => {
                            Message::NetworkAuth(key, uri, auth, auth_tx)
                        }
                        MounterMessage::NetworkResult(uri, res) => {
                            Message::NetworkResult(key, uri, res)
                        }
                    },
                ),
            );
        }

        if !self.pending_operations.is_empty() {
            //TODO: inhibit suspend/shutdown?

            if self.window_id_opt.is_some() {
                // Refresh progress when window is open and operations are in progress
                subscriptions.push(window::frames().map(|_| Message::None));
            } else {
                // Handle notification when window is closed and operations are in progress
                #[cfg(feature = "notify")]
                {
                    struct NotificationSubscription;
                    subscriptions.push(Subscription::run_with_id(
                        TypeId::of::<NotificationSubscription>(),
                        stream::channel(1, move |msg_tx| async move {
                            let msg_tx = Arc::new(tokio::sync::Mutex::new(msg_tx));
                            tokio::task::spawn_blocking(move || {
                                match notify_rust::Notification::new()
                                    .summary(&fl!("notification-in-progress"))
                                    .timeout(notify_rust::Timeout::Never)
                                    .show()
                                {
                                    Ok(notification) => {
                                        let _ = futures::executor::block_on(async {
                                            msg_tx
                                                .lock()
                                                .await
                                                .send(Message::Notification(Arc::new(Mutex::new(
                                                    notification,
                                                ))))
                                                .await
                                        });
                                    }
                                    Err(err) => {
                                        log::warn!("failed to create notification: {}", err);
                                    }
                                }
                            })
                            .await
                            .unwrap();

                            std::future::pending().await
                        }),
                    ));
                }
            }
        }

        for (id, (pending_operation, controller)) in self.pending_operations.iter() {
            //TODO: use recipe?
            let id = *id;
            let pending_operation = pending_operation.clone();
            let controller = controller.clone();
            subscriptions.push(Subscription::run_with_id(
                id,
                stream::channel(16, move |msg_tx| async move {
                    let msg_tx = Arc::new(tokio::sync::Mutex::new(msg_tx));
                    match pending_operation.perform(&msg_tx, controller).await {
                        Ok(result_paths) => {
                            let _ = msg_tx
                                .lock()
                                .await
                                .send(Message::PendingComplete(id, result_paths))
                                .await;
                        }
                        Err(err) => {
                            let _ = msg_tx
                                .lock()
                                .await
                                .send(Message::PendingError(id, err.to_string()))
                                .await;
                        }
                    }

                    std::future::pending().await
                }),
            ));
        }

        let mut selected_preview = None;
        if self.core.window.show_context {
            if let ContextPage::Preview(entity_opt, PreviewKind::Selected) = self.context_page {
                selected_preview = Some(entity_opt.unwrap_or_else(|| self.tab_model.active()));
            }
        }
        for entity in self.tab_model.iter() {
            if let Some(tab) = self.tab_model.data::<Tab>(entity) {
                subscriptions.push(
                    tab.subscription(selected_preview == Some(entity))
                        .with(entity)
                        .map(|(entity, tab_msg)| Message::TabMessage(Some(entity), tab_msg)),
                );
            }
        }

        Subscription::batch(subscriptions)
    }
}

// Utilities to build a temporary file hierarchy for tests.
//
// Ideally, tests would use the cap-std crate which limits path traversal.
#[cfg(test)]
pub(crate) mod test_utils {
    use std::{
        cmp::Ordering,
        fs::File,
        io::{self, Write},
        iter,
        path::Path,
    };

    use log::{debug, trace};
    use tempfile::{tempdir, TempDir};

    use crate::{
        config::{IconSizes, TabConfig},
        mounter::MounterMap,
        tab::Item,
    };

    use super::*;

    // Default number of files, directories, and nested directories for test file system
    pub const NUM_FILES: usize = 2;
    pub const NUM_HIDDEN: usize = 1;
    pub const NUM_DIRS: usize = 2;
    pub const NUM_NESTED: usize = 1;
    pub const NAME_LEN: usize = 5;

    /// Add `n` temporary files in `dir`
    ///
    /// Each file is assigned a numeric name from [0, n) with a prefix.
    pub fn file_flat_hier<D: AsRef<Path>>(dir: D, n: usize, prefix: &str) -> io::Result<Vec<File>> {
        let dir = dir.as_ref();
        (0..n)
            .map(|i| -> io::Result<File> {
                let name = format!("{prefix}{i}");
                let path = dir.join(&name);

                let mut file = File::create(path)?;
                file.write_all(name.as_bytes())?;

                Ok(file)
            })
            .collect()
    }

    // Random alphanumeric String of length `len`
    fn rand_string(len: usize) -> String {
        (0..len).map(|_| fastrand::alphanumeric()).collect()
    }

    /// Create a small, temporary file hierarchy.
    ///
    /// # Arguments
    ///
    /// * `files` - Number of files to create in temp directories
    /// * `hidden` - Number of hidden files to create
    /// * `dirs` - Number of directories to create
    /// * `nested` - Number of nested directories to create in new dirs
    /// * `name_len` - Length of randomized directory names
    pub fn simple_fs(
        files: usize,
        hidden: usize,
        dirs: usize,
        nested: usize,
        name_len: usize,
    ) -> io::Result<TempDir> {
        // Files created inside of a TempDir are deleted with the directory
        // TempDir won't leak resources as long as the destructor runs
        let root = tempdir()?;
        debug!("Root temp directory: {}", root.as_ref().display());
        trace!("Creating {files} files and {hidden} hidden files in {dirs} temp dirs with {nested} nested temp dirs");

        // All paths for directories and nested directories
        let paths = (0..dirs).flat_map(|_| {
            let root = root.as_ref();
            let current = rand_string(name_len);

            iter::once(root.join(&current)).chain(
                (0..nested).map(move |_| root.join(format!("{current}/{}", rand_string(name_len)))),
            )
        });

        // Create directories from `paths` and add a few files
        for path in paths {
            fs::create_dir_all(&path)?;

            // Normal files
            file_flat_hier(&path, files, "")?;
            // Hidden files
            file_flat_hier(&path, hidden, ".")?;

            for entry in path.read_dir()? {
                let entry = entry?;
                if entry.file_type()?.is_file() {
                    trace!("Created file: {}", entry.path().display());
                }
            }
        }

        Ok(root)
    }

    /// Empty file hierarchy
    pub fn empty_fs() -> io::Result<TempDir> {
        tempdir()
    }

    /// Sort files.
    ///
    /// Directories are placed before files.
    /// Files are lexically sorted.
    /// This is more or less copied right from the [Tab] code
    pub fn sort_files(a: &Path, b: &Path) -> Ordering {
        match (a.is_dir(), b.is_dir()) {
            (true, false) => Ordering::Less,
            (false, true) => Ordering::Greater,
            _ => LANGUAGE_SORTER.compare(
                a.file_name()
                    .expect("temp entries should have names")
                    .to_str()
                    .expect("temp entries should be valid UTF-8"),
                b.file_name()
                    .expect("temp entries should have names")
                    .to_str()
                    .expect("temp entries should be valid UTF-8"),
            ),
        }
    }

    /// Read directory entries from `path` and sort.
    pub fn read_dir_sorted(path: &Path) -> io::Result<Vec<PathBuf>> {
        let mut entries: Vec<_> = path
            .read_dir()?
            .map(|maybe_entry| maybe_entry.map(|entry| entry.path()))
            .collect::<io::Result<_>>()?;
        entries.sort_by(|a, b| sort_files(a, b));

        Ok(entries)
    }

    /// Filter `path` for directories
    pub fn filter_dirs(path: &Path) -> io::Result<impl Iterator<Item = PathBuf>> {
        Ok(path.read_dir()?.filter_map(|entry| {
            entry.ok().and_then(|entry| {
                let path = entry.path();
                if path.is_dir() {
                    Some(path)
                } else {
                    None
                }
            })
        }))
    }

    // Filter `path` for files
    pub fn filter_files(path: &Path) -> io::Result<impl Iterator<Item = PathBuf>> {
        Ok(path.read_dir()?.filter_map(|entry| {
            entry.ok().and_then(|entry| {
                let path = entry.path();
                path.is_file().then_some(path)
            })
        }))
    }

    /// Boiler plate for Tab tests
    pub fn tab_click_new(
        files: usize,
        hidden: usize,
        dirs: usize,
        nested: usize,
        name_len: usize,
    ) -> io::Result<(TempDir, Tab)> {
        let fs = simple_fs(files, hidden, dirs, nested, name_len)?;
        let path = fs.path();

        // New tab with items
        let location = Location::Path(path.to_owned());
        let (parent_item_opt, items) = location.scan(IconSizes::default());
        let mut tab = Tab::new(location, TabConfig::default());
        tab.parent_item_opt = parent_item_opt;
        tab.set_items(items);

        // Ensure correct number of directories as a sanity check
        let items = tab.items_opt().expect("tab should be populated with Items");
        assert_eq!(NUM_DIRS, items.len());

        Ok((fs, tab))
    }

    /// Equality for [Path] and [Item].
    pub fn eq_path_item(path: &Path, item: &Item) -> bool {
        let name = path
            .file_name()
            .expect("temp entries should have names")
            .to_str()
            .expect("temp entries should be valid UTF-8");
        let is_dir = path.is_dir();

        // NOTE: I don't want to change `tab::hidden_attribute` to `pub(crate)` for
        // tests without asking
        #[cfg(not(target_os = "windows"))]
        let is_hidden = name.starts_with('.');

        #[cfg(target_os = "windows")]
        let is_hidden = {
            use std::os::windows::fs::MetadataExt;
            const FILE_ATTRIBUTE_HIDDEN: u32 = 2;
            let metadata = path.metadata().expect("fetching file metadata");
            metadata.file_attributes() & FILE_ATTRIBUTE_HIDDEN == FILE_ATTRIBUTE_HIDDEN
        };

        name == item.name
            && is_dir == item.metadata.is_dir()
            && path == item.path_opt().expect("item should have path")
            && is_hidden == item.hidden
    }

    /// Asserts `tab`'s location changed to `path`
    pub fn assert_eq_tab_path(tab: &Tab, path: &Path) {
        // Paths should be the same
        let Some(tab_path) = tab.location.path_opt() else {
            panic!("Expected tab's location to be a path");
        };

        assert_eq!(
            path,
            tab_path,
            "Tab's path is {} instead of being updated to {}",
            tab_path.display(),
            path.display()
        );
    }

    /// Assert that tab's items are equal to a path's entries.
    pub fn assert_eq_tab_path_contents(tab: &Tab, path: &Path) {
        let Some(tab_path) = tab.location.path_opt() else {
            panic!("Expected tab's location to be a path");
        };

        // Tab items are sorted so paths from read_dir must be too
        let entries = read_dir_sorted(path).expect("should be able to read paths from temp dir");

        // Check lengths.
        // `items_opt` is optional and the directory at `path` may have zero entries
        // Therefore, this doesn't panic if `items_opt` is None
        let items_len = tab.items_opt().map(|items| items.len()).unwrap_or_default();
        assert_eq!(entries.len(), items_len);

        let empty = Vec::new();
        assert!(
            entries
                .into_iter()
                .zip(tab.items_opt().clone().unwrap_or(&empty))
                .all(|(a, b)| eq_path_item(&a, &b)),
            "Path ({}) and Tab path ({}) don't have equal contents",
            path.display(),
            tab_path.display()
        );
    }
}<|MERGE_RESOLUTION|>--- conflicted
+++ resolved
@@ -909,16 +909,12 @@
         self.search_set(entity, term_opt, None)
     }
 
-<<<<<<< HEAD
-    fn search_set(&mut self, tab: Entity, term_opt: Option<String>) -> Task<Message> {
-=======
     fn search_set(
         &mut self,
         tab: Entity,
         term_opt: Option<String>,
         selection_paths: Option<Vec<PathBuf>>,
     ) -> Task<Message> {
->>>>>>> 14673512
         let mut title_location_opt = None;
         if let Some(tab) = self.tab_model.data_mut::<Tab>(tab) {
             let location_opt = match term_opt {
